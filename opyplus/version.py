--- conflicted
+++ resolved
@@ -1,7 +1,3 @@
-<<<<<<< HEAD
 """Package version."""
 
-version = '1.0.0.dev4'
-=======
-version = '1.0.0.dev5'
->>>>>>> f93f5150
+version = '1.0.0.dev5'