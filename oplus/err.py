--- conflicted
+++ resolved
@@ -51,6 +51,7 @@
             for var in enumerate(f):
                 # line_nb = var[0]
                 line_s = var[1].rstrip('\n')
+
                 # GET GENERIC INFORMATION
                 if 'Program Version,EnergyPlus' in line_s:
                     self.info['EnergyPlus Simulation Version'] = line_s.split(',')[2].rstrip('Version ')
@@ -66,16 +67,12 @@
                 elif '************* Beginning' in line_s:
                     # SET OUTPUT DATAFRAME
                     if self.df is None:
-<<<<<<< HEAD
                         iterables = [(simulation_step,), step_df.columns]
-=======
-                        iterables = [[simulation_step], list(step_df.columns)]
->>>>>>> 6658c5ef
                         columns = pd.MultiIndex.from_product(iterables)
                         self.df = pd.DataFrame(index=range(0, max_nb), columns=columns)
                         self.df[simulation_step] = step_df
                     else:
-                        iterables = [[simulation_step], list(step_df.columns)]
+                        iterables = [(simulation_step,), list(step_df.columns)]
                         columns = pd.MultiIndex.from_product(iterables)
                         multi_step_df = pd.DataFrame(index=range(0, max_nb), columns=columns)
                         multi_step_df[simulation_step] = step_df
@@ -92,7 +89,7 @@
                     else:
                         index_nb = series.index[-1] + 1
                     step_df[category].loc[index_nb] = line_s.split('** Warning **')[1]
-                elif 'Fatal' in line_s:
+                elif '** Fatal **' in line_s:
                     category = 'Fatal'
                     series = step_df[category].dropna()
                     if len(series.index) == 0:
@@ -100,8 +97,8 @@
                     else:
                         index_nb = series.index[-1] + 1
                     # new line (index) until next
-                    step_df[category].loc[index_nb] = line_s.split('**')[2]
-                elif 'Severe' in line_s:
+                    step_df[category].loc[index_nb] = line_s.split('** Fatal **')[1]
+                elif '** Severe **' in line_s:
                     category = 'Severe'
                     series = step_df[category].dropna()
                     if len(series.index) == 0:
@@ -109,13 +106,13 @@
                     else:
                         index_nb = series.index[-1] + 1
                     # new line (index) until next
-                    step_df[category].loc[index_nb] = line_s.split('**')[2]
+                    step_df[category].loc[index_nb] = line_s.split('** Severe **')[1]
 
                 elif '**   ~~~   **' in line_s:  # if we are here, we are sure category and index_nb have been defined
                     # information to add to error
-                    step_df[category].loc[index_nb] += '\n' + line_s.split('**')[2]
+                    step_df[category].loc[index_nb] += '\n' + line_s.split('**   ~~~   **')[1]
 
-             # add last one
+            # add last one
             iterables = [[simulation_step], step_df.columns]
             columns = pd.MultiIndex.from_product(iterables)
             multi_step_df = pd.DataFrame(index=range(0, max_nb), columns=columns)
