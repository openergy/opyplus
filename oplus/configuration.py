import platform
import re
import os
import logging


class ConfigurationError(Exception):
    pass


logger = logging.getLogger(__name__)


# ------------------------------------------------- DEFAULT VARIABLES --------------------------------------------------
class _Config:
    def __init__(self):
        self.eplus_available_versions = {}  # # {version: base_dir_path, ...
        self.eplus_version = None  # (i1, i2, i3)
        self.encoding = "latin-1"
        self.simulation_base_name = "oplus"
        self.default_write_style = "default write"
        self.default_read_style = None

    @property
    def eplus_base_dir_path(self):
        assert self.eplus_version is not None, "Eplus version must be set."
        assert self.eplus_version in self.eplus_available_versions, "Eplus version was not found in available versions."
        return self.eplus_available_versions[self.eplus_version]

    @property
    def os_name(self):
        global os_name
        return os_name


CONF = _Config()

# --------------------------------------------- END OF DEFAULT VARIABLES -----------------------------------------------

# set operating system
sys_name = platform.system()
if sys_name in ("Windows",):  # windows
    os_name = "windows"
elif sys_name in ("Darwin",):  # mac osx
    os_name = "osx"
elif sys_name in ("Linux", ):  # linux
    os_name = "linux"
else:
    raise ConfigurationError("Unknown platform.system(): '%s'." % sys_name)


# get systems specific configurations
if os_name == "windows":
    apps_dir, pattern = r"C:\\", re.compile("EnergyPlusV(\d*)-(\d*)-(\d*)")
elif os_name == "osx":  # mac osx
    apps_dir, pattern = "/Applications", re.compile("EnergyPlus-(\d*)-(\d*)-(\d*)")
<<<<<<< HEAD
elif os_name == "linux":  # linux
    apps_dir, pattern = "/usr/local", re.compile("EnergyPlus-(\d*)-(\d*)-(\d*)")
else:
    raise ConfigurationError("Unknown os_name: '%s'" % CONF.os_name)
=======
elif CONFIG.os_name == "linux":  # linux
    apps_dir, pattern = "/usr/local", re.compile("EnergyPlus-(\d*)-(\d*)-(\d*)")
else:
    raise ConfigurationError("Unknown os_name: '%s'" % CONFIG.os_name)
>>>>>>> 0cb3c096

# find most recent version of EnergyPlus
for file_name in os.listdir(apps_dir):
    match = pattern.search(file_name)
    if match is not None:
        version_tuple = (int(match.group(1)), int(match.group(2)), int(match.group(3)))
        CONF.eplus_available_versions[version_tuple] = os.path.join(apps_dir, file_name)

if len(CONF.eplus_available_versions) == 0:
    logger.warning("Base directory was not found. You must provide the path with 'set_configuration'.")
else:
    CONF.eplus_version = sorted(CONF.eplus_available_versions.keys(), reverse=True)[0]
    logger.info(
        "EnergyPlus version: '%s', base directory: '%s'. Use 'set_configuration' to change it." %
        (".".join([str(i) for i in CONF.eplus_version]), CONF.eplus_available_versions[CONF.eplus_version]))<|MERGE_RESOLUTION|>--- conflicted
+++ resolved
@@ -1,82 +1,85 @@
+# os_name, eplus_root_dir_path
 import platform
 import re
 import os
 import logging
+# todo: check that most functionalities work without eplus installed
 
 
 class ConfigurationError(Exception):
     pass
 
 
-logger = logging.getLogger(__name__)
-
-
 # ------------------------------------------------- DEFAULT VARIABLES --------------------------------------------------
 class _Config:
     def __init__(self):
-        self.eplus_available_versions = {}  # # {version: base_dir_path, ...
+        self.logger_name = os.environ.get("OPLUS_LOGGER_NAME", "OPlus")
+        self.os_name = None
+        self.eplus_base_dir_path = None
         self.eplus_version = None  # (i1, i2, i3)
         self.encoding = "latin-1"
-        self.simulation_base_name = "oplus"
-        self.default_write_style = "default write"
-        self.default_read_style = None
-
-    @property
-    def eplus_base_dir_path(self):
-        assert self.eplus_version is not None, "Eplus version must be set."
-        assert self.eplus_version in self.eplus_available_versions, "Eplus version was not found in available versions."
-        return self.eplus_available_versions[self.eplus_version]
-
-    @property
-    def os_name(self):
-        global os_name
-        return os_name
 
 
-CONF = _Config()
+CONFIG = _Config()
 
 # --------------------------------------------- END OF DEFAULT VARIABLES -----------------------------------------------
 
 # set operating system
 sys_name = platform.system()
 if sys_name in ("Windows",):  # windows
-    os_name = "windows"
+    CONFIG.os_name = "windows"
 elif sys_name in ("Darwin",):  # mac osx
-    os_name = "osx"
+    CONFIG.os_name = "osx"
 elif sys_name in ("Linux", ):  # linux
-    os_name = "linux"
+    CONFIG.os_name = "linux"
 else:
     raise ConfigurationError("Unknown platform.system(): '%s'." % sys_name)
 
 
 # get systems specific configurations
-if os_name == "windows":
-    apps_dir, pattern = r"C:\\", re.compile("EnergyPlusV(\d*)-(\d*)-(\d*)")
-elif os_name == "osx":  # mac osx
+if CONFIG.os_name == "windows":
+    apps_dir, pattern = r"C:/", re.compile("EnergyPlusV(\d*)-(\d*)-(\d*)")
+elif CONFIG.os_name == "osx":  # mac osx
     apps_dir, pattern = "/Applications", re.compile("EnergyPlus-(\d*)-(\d*)-(\d*)")
-<<<<<<< HEAD
-elif os_name == "linux":  # linux
-    apps_dir, pattern = "/usr/local", re.compile("EnergyPlus-(\d*)-(\d*)-(\d*)")
-else:
-    raise ConfigurationError("Unknown os_name: '%s'" % CONF.os_name)
-=======
 elif CONFIG.os_name == "linux":  # linux
     apps_dir, pattern = "/usr/local", re.compile("EnergyPlus-(\d*)-(\d*)-(\d*)")
 else:
     raise ConfigurationError("Unknown os_name: '%s'" % CONFIG.os_name)
->>>>>>> 0cb3c096
 
 # find most recent version of EnergyPlus
+paths_d = {}  # {version_tuple: file_path, ...}
 for file_name in os.listdir(apps_dir):
-    match = pattern.search(file_name)
-    if match is not None:
-        version_tuple = (int(match.group(1)), int(match.group(2)), int(match.group(3)))
-        CONF.eplus_available_versions[version_tuple] = os.path.join(apps_dir, file_name)
+        match = pattern.search(file_name)
+        if match is not None:
+            version_tuple = (int(match.group(1)), int(match.group(2)), int(match.group(3)))
+            paths_d[version_tuple] = os.path.join(apps_dir, file_name)
 
-if len(CONF.eplus_available_versions) == 0:
-    logger.warning("Base directory was not found. You must provide the path with 'set_configuration'.")
+if len(paths_d) == 0:
+    logging.getLogger(CONFIG.logger_name).warning(
+        "Base directory was not found. You must provide the path with 'set_configuration'.")
 else:
-    CONF.eplus_version = sorted(CONF.eplus_available_versions.keys(), reverse=True)[0]
-    logger.info(
+    CONFIG.eplus_version = sorted(paths_d, reverse=True)[0]
+    CONFIG.eplus_base_dir_path = paths_d[CONFIG.eplus_version]
+    logging.getLogger(CONFIG.logger_name).info(
         "EnergyPlus version: '%s', base directory: '%s'. Use 'set_configuration' to change it." %
-        (".".join([str(i) for i in CONF.eplus_version]), CONF.eplus_available_versions[CONF.eplus_version]))+        (".".join([str(i) for i in CONFIG.eplus_version]), CONFIG.eplus_base_dir_path))
+
+
+def set_configuration(**kwargs):
+    logger = logging.getLogger(CONFIG.logger_name)
+
+    for k, v in kwargs.items():
+        if not hasattr(CONFIG, k):
+            raise ConfigurationError("Unknown configuration parameter: '%s'." % k)
+
+        if k == "eplus_base_dir_path":
+            if not os.path.exists(v):
+                raise ConfigurationError("Given directory does not exist: '%s'." % v)
+
+        setattr(CONFIG, k, v)
+
+        logger.info("Configuration variable '%s' has been set to: '%s'." % (k, v))
+
+if __name__ == "__main__":
+    set_configuration(eplus_base_dir=r"C:\EnergyPlusV7-2-0")
+    print(CONFIG.eplus_base_dir_path)