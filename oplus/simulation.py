"""
Simulation
------------


"""

import os
import shutil
from threading import Thread
import logging

from oplus.configuration import CONF
from oplus.util import run_subprocess, Enum, LoggerStreamWriter
from oplus.idf import IDF
from oplus.idd import IDD
from oplus.epw import EPW
from oplus.standard_output import StandardOutputFile
from oplus.mtd import MTD
from oplus.eio import EIO
from oplus.err import ERR
from oplus.summary_table import SummaryTable


class SimulationError(Exception):
    pass


class WrongExtensionError(SimulationError):
    pass


FILE_REFS = Enum(**dict((ref, ref) for ref in (
    "idf", "epw", "eio", "eso", "mtr", "mtd", "mdd", "err", "summary_table")))


class FileInfo:
    def __init__(self, constructor, get_path):
        self.constructor = constructor
        self.get_path = get_path


def get_input_file_path(dir_path, file_ref):
    assert file_ref in (FILE_REFS.idf, FILE_REFS.epw), "'%s' file ref is not an input file"
    return os.path.join(dir_path, "%s.%s" % (CONF.simulation_base_name, file_ref))


def get_common_output_file_path(dir_path, file_ref):
    assert file_ref in (FILE_REFS.eio, FILE_REFS.eso, FILE_REFS.mtr, FILE_REFS.mtd, FILE_REFS.mdd, FILE_REFS.err), \
        "'%s' file ref is not a common output file"

    if CONF.os_name == "windows":
        if CONF.eplus_version[:2] <= (8, 1):  # todo: check that it is not 8.2 or 8.3
            return os.path.join(dir_path, "%s.%s" % (CONF.simulation_base_name, file_ref))
        else:
            return os.path.join(dir_path, "eplusout.%s" % file_ref)
    elif CONF.os_name == "osx":
        if CONF.eplus_version[:2] <= (8, 1):  # todo: check that it is not 8.2 or 8.3
            return os.path.join(dir_path, "Output", "%s.%s" % (CONF.simulation_base_name, file_ref))
        else:
            if file_ref in ("idf", "epw"):
                return os.path.join(dir_path, "%s.%s" % (CONF.simulation_base_name, file_ref))
            else:
                return os.path.join(dir_path, "eplusout.%s" % file_ref)
    elif CONF.os_name == "linux":
        # todo : check all versions of Energyplus
        return os.path.join(dir_path, "Output", "%s.%s" % (CONF.simulation_base_name, file_ref))
    else:
        raise NotImplementedError("Linux not implemented yet.")


def get_summary_table_file_path(dir_path):
    # TODO: code and test properly
    if CONF.os_name == "windows":
        if CONF.eplus_version[:2] <= (8, 1):  # todo: check that it is not 8.2 or 8.3
            return os.path.join(dir_path, "%sTable.csv" % CONF.simulation_base_name)
        else:
            return os.path.join(dir_path, "eplustbl.csv")
    elif CONF.os_name == "osx":
        if CONF.eplus_version[:2] <= (8, 1):
            return os.path.join(dir_path, "Output", "%sTable.csv" % CONF.simulation_base_name)
        else:
            return os.path.join(dir_path, "eplustbl.csv")

    elif CONF.os_name == "linux":
        # todo : check all versions of Energyplus
        return os.path.join(dir_path, "Output", "%sTable.csv" % CONF.simulation_base_name)
    raise NotImplemented()


class Simulation:
    # for subclassing
    _idf_cls = IDF
    _idd_cls = IDD
    _epw_cls = EPW
    _standard_output_file_cls = StandardOutputFile
    _mtd_cls = MTD
    _eio_cls = EIO
    _summary_table_cls = SummaryTable
    _err_cls = ERR

    @classmethod
    def simulate(
            cls,
            idf_or_path,
            epw_or_path,
            base_dir_path,
            simulation_name=None,
            start=None,
            simulation_control=None,
            encoding=None,
            idd_or_path=None,
            stdout=None,
            stderr=None
    ):
        """
        simulation will be done in os.path.join(base_dir_path, simulation_name) if simulation has a name, else in
            base_dir_path
        default stdout and stderr are logger.info and logger.error
        """
        # manage simulation dir path
        assert os.path.isdir(base_dir_path), "Base dir path not found: '%s'" % base_dir_path
        simulation_dir_path = base_dir_path if simulation_name is None else os.path.join(base_dir_path, simulation_name)

        # make directory if does not exist
        if not os.path.exists(simulation_dir_path):
            os.mkdir(simulation_dir_path)

        # simulation control
        # todo: shouldn't this be in idf builder ?
        if simulation_control is not None:
            _sizing_ = "Sizing"
            _run_periods_ = "RunPeriods"
            if simulation_control not in (_sizing_, _run_periods_):
                raise SimulationError("Unknown simulation_control: '%s'. Must be in : %s." %
                                      (simulation_control, (_sizing_, _run_periods_)))
            if not isinstance(idf_or_path, IDF):
                idf_or_path = IDF(idf_or_path, encoding=encoding, idd_or_path=idd_or_path)

            sc = idf_or_path("SimulationControl").one
            if simulation_control == _sizing_:
                # prepare SimulationControl
                sc["Do Zone Sizing Calculation"] = "Yes"
                sc["Do System Sizing Calculation"] = "Yes"
                sc["Do Plant Sizing Calculation"] = "Yes"
                sc["Run Simulation for Sizing Periods"] = "Yes"
                sc["Run Simulation for Weather File Run Periods"] = "No"
            if simulation_control == _run_periods_:
                sc["Do Zone Sizing Calculation"] = "Yes"
                sc["Do System Sizing Calculation"] = "Yes"
                sc["Do Plant Sizing Calculation"] = "Yes"
                sc["Run Simulation for Sizing Periods"] = "No"
                sc["Run Simulation for Weather File Run Periods"] = "Yes"

        # run simulation
        stdout = LoggerStreamWriter(logger_name=__name__, level=logging.INFO) if stdout is None else stdout
        stderr = LoggerStreamWriter(logger_name=__name__, level=logging.ERROR) if stderr is None else stderr
        run_eplus(
            idf_or_path,
            epw_or_path,
            simulation_dir_path,
            stdout=stdout,
            stderr=stderr,
            encoding=encoding
        )

        # return simulation object
        return cls(
            base_dir_path,
            simulation_name=simulation_name,
            start=start,
            encoding=encoding,
            idd_or_path=idd_or_path
        )

    def __init__(
            self,
            base_dir_path,
            simulation_name=None,
            start=None,
            encoding=None,
            idd_or_path=None
    ):
        self._dir_path = base_dir_path if simulation_name is None else os.path.join(base_dir_path, simulation_name)
        self._start = start
        self._encoding = encoding
        self._idd_or_path = idd_or_path
        self.__idd = None
        self._file_refs = None

        # check simulation directory path exists
        assert os.path.isdir(self._dir_path), "Simulation directory does not exist: '%s'." % self._dir_path

    @property
    def file_refs(self):
        """
        Defined here so that we can use the class variables, in order to subclass in opluslus
        """
        if self._file_refs is None:
            self._file_refs = {
                FILE_REFS.idf: FileInfo(
                    constructor=lambda path: self._idf_cls(path, idd_or_path=self._idd, encoding=self._encoding),
                    get_path=lambda: get_input_file_path(self.dir_path, FILE_REFS.idf)
                ),

                FILE_REFS.epw: FileInfo(
                    constructor=lambda path: self._epw_cls(path, encoding=self._encoding, start=self._start),
                    get_path=lambda: get_input_file_path(self.dir_path, FILE_REFS.epw)
                ),

                FILE_REFS.eio: FileInfo(
                    constructor=lambda path: self._eio_cls(path, encoding=self._encoding),
                    get_path=lambda: get_common_output_file_path(self.dir_path, FILE_REFS.eio)
                ),

                FILE_REFS.eso: FileInfo(
                    constructor=lambda path: self._standard_output_file_cls(
                        path,
                        encoding=self._encoding,
                        start=self._start
                    ),
                    get_path=lambda: get_common_output_file_path(
                        self.dir_path,
                        FILE_REFS.eso
                    )
                ),

                FILE_REFS.mtr: FileInfo(
                    constructor=lambda path: self._standard_output_file_cls(
                        path,
                        encoding=self._encoding,
                        start=self._start),
                    get_path=lambda: get_common_output_file_path(self.dir_path, FILE_REFS.mtr)
                ),

                FILE_REFS.mtd: FileInfo(
                    constructor=lambda path: self._mtd_cls(path, encoding=self._encoding),
                    get_path=lambda: get_common_output_file_path(self.dir_path, FILE_REFS.mtd)
                ),

                FILE_REFS.mdd: FileInfo(
                    constructor=lambda path: open(path, encoding=self._encoding).read(),
                    get_path=lambda: get_common_output_file_path(self.dir_path, FILE_REFS.mdd)

                ),

                FILE_REFS.err: FileInfo(
                    constructor=lambda path: self._err_cls(path, encoding=self._encoding),
                    get_path=lambda: get_common_output_file_path(self.dir_path, FILE_REFS.err)
                ),

                FILE_REFS.summary_table: FileInfo(
                    constructor=lambda path: self._summary_table_cls(path, encoding=self._encoding),
                    get_path=lambda: get_summary_table_file_path(self.dir_path)
                )
            }
        return self._file_refs

    @property
    def dir_path(self):
        return self._dir_path

    @property
    def _idd(self):
        if self.__idd is None:
            self.__idd = IDD.get_idd(self._idd_or_path, encoding=self._encoding)
        return self.__idd

    def _check_file_ref(self, file_ref):
        assert file_ref in self._file_refs, "Unknown extension: '%s'." % file_ref

<<<<<<< HEAD
    def _path(self, file_ref):
        return self.file_refs[file_ref].get_path()
=======
    def _path(self, extension):
        self._check_extension(extension)
        if extension in ("idf", "epw"):  # input files
            return os.path.join(self._dir_path, "%s.%s" % (self._base_name, extension))

        if CONFIG.os_name == "windows":
            return os.path.join(self._dir_path, "%s.%s" % (self._base_name, extension))
        elif CONFIG.os_name == "osx":
            if CONFIG.eplus_version[:2] <= (8, 1):  # todo: check that it is not 8.2 or 8.3
                return os.path.join(self._dir_path, "Output", "%s.%s" % (self._base_name, extension))
            else:
                if extension in ("idf", "epw"):
                    return os.path.join(self._dir_path, "%s.%s" % (self._base_name, extension))
                else:
                    return os.path.join(self._dir_path, "eplusout.%s" % extension)
        if CONFIG.os_name == "linux":
            # todo : check all versions of Energyplus
            return os.path.join(self._dir_path, "Output", "%s.%s" % (self._base_name, extension))
        else:
            raise NotImplementedError("Not implemented yet for your os.")
>>>>>>> 0cb3c096

    def exists(self, file_ref):
        assert file_ref in FILE_REFS, \
            "Unknown file_ref: '%s'. Available: '%s'." % (file_ref, list(sorted(FILE_REFS.keys())))
        return os.path.isfile(self._path(file_ref))

    def path(self, file_ref):
        assert self.exists(file_ref), "File '%s' not found in simulation '%s'." % (file_ref, self._path(file_ref))
        return self._path(file_ref)

    def set_start(self, start):
        self._start = start

    def __getattr__(self, item):
        if item not in FILE_REFS:
            raise AttributeError("'%s' object has no attribute '%s'" % (self.__class__.__name__, item))

        return self.file_refs[item].constructor(self.path(item))


simulate = Simulation.simulate


def run_eplus(idf_or_path, epw_or_path, dir_path, stdout=None, stderr=None, encoding=None):
    # work with absolute paths
    dir_path = os.path.abspath(dir_path)

    # check dir path
    if not os.path.isdir(dir_path):
        raise SimulationError("Simulation directory does not exist: '%s'." % dir_path)

    # save files
    simulation_idf_path = os.path.join(dir_path, CONF.simulation_base_name + ".idf")
    if isinstance(idf_or_path, IDF):
        idf_or_path.save_as(simulation_idf_path)
    else:
        shutil.copy2(idf_or_path, simulation_idf_path)

    simulation_epw_path = os.path.join(dir_path, CONF.simulation_base_name + ".epw")
    if isinstance(epw_or_path, EPW):
        epw_or_path.save_as(simulation_epw_path)
    else:
        shutil.copy2(epw_or_path, simulation_epw_path)

    # copy epw on windows (on linux or osx, epw may remain in current directory)
    if CONF.os_name == "windows":
        temp_epw_path = os.path.join(CONF.eplus_base_dir_path, "WeatherData", "%s.epw" % CONF.simulation_base_name)
        shutil.copy2(simulation_epw_path, temp_epw_path)
    else:
        temp_epw_path = None

    # prepare command
    if CONF.os_name == "windows":
        if CONF.eplus_version[:2] <= (8, 1):  # todo: check that it is not 8.2 or 8.3
            last_name = "RunEPlus.bat"
        else:
            last_name = "energyplus"
    elif CONF.os_name == "osx":
        if CONF.eplus_version[:2] <= (8, 1):  # todo: check that it is not 8.2 or 8.3
            last_name = "runenergyplus"
        else:
            last_name = "energyplus"
<<<<<<< HEAD
    elif CONF.os_name == "linux":
        if CONF.eplus_version[:2] < (8, 1):  # todo: check this limit is right
            last_name = "bin/runenergyplus"
        else:
            last_name = "runenergyplus"
=======
    elif CONFIG.os_name == "linux":
        last_name = "runenergyplus"
>>>>>>> 0cb3c096
    else:
        raise SimulationError("unknown os name: %s" % CONF.os_name)

    eplus_cmd = os.path.join(CONF.eplus_base_dir_path, last_name)

    # idf
    if CONF.os_name == "windows":
        if CONF.eplus_version[:2] <= (8, 1):  # todo: check that it is not 8.2 or 8.3
            idf_file_cmd = os.path.join(dir_path, CONF.simulation_base_name)
        else:
            idf_file_cmd = simulation_idf_path
    elif CONF.os_name == "osx":
        if CONF.eplus_version[:2] <= (8, 1):  # todo: check that it is not 8.2 or 8.3
            idf_file_cmd = os.path.join(dir_path, CONF.simulation_base_name)
        else:
            idf_file_cmd = simulation_idf_path
    elif CONF.os_name == "linux":
        idf_file_cmd = simulation_idf_path
    else:
        raise SimulationError("unknown os name: %s" % CONF.os_name)

    # epw
    if CONF.os_name == "windows":
        if CONF.eplus_version[:2] <= (8, 1):  # todo: check that it is not 8.2 or 8.3
            epw_file_cmd = CONF.simulation_base_name,  # only weather data name
        else:
            epw_file_cmd = simulation_epw_path
    elif CONF.os_name == "osx":
        epw_file_cmd = simulation_epw_path
    elif CONF.os_name == "linux":
        epw_file_cmd = simulation_epw_path
    else:
        raise SimulationError("unknown os name: %s" % CONF.os_name)

    # command list
    if CONF.os_name == "windows":
        if CONF.eplus_version[:2] <= (8, 1):  # todo: check that it is not 8.2 or 8.3
            cmd_l = [eplus_cmd, idf_file_cmd, epw_file_cmd]
        else:
            cmd_l = [eplus_cmd, "-w", epw_file_cmd, "-r", idf_file_cmd]
    elif CONF.os_name == "osx":
        if CONF.eplus_version[:2] <= (8, 1):  # todo: check that it is not 8.2 or 8.3
            cmd_l = [eplus_cmd, idf_file_cmd, epw_file_cmd]
        else:
            cmd_l = [eplus_cmd, "-w", epw_file_cmd, "-r", idf_file_cmd]
    elif CONF.os_name == "linux":
        cmd_l = [eplus_cmd, idf_file_cmd, epw_file_cmd]
    else:
        raise SimulationError("unknown os name: %s" % CONF.os_name)
    # launch calculation
    run_subprocess(cmd_l=cmd_l, cwd=dir_path, encoding=encoding, stdout=stdout, stderr=stderr)

    # if needed, we delete temp weather data (only on Windows, see above)
    if temp_epw_path is not None:
        os.remove(os.path.join(temp_epw_path))<|MERGE_RESOLUTION|>--- conflicted
+++ resolved
@@ -1,25 +1,15 @@
-"""
-Simulation
-------------
-
-
-"""
-
 import os
 import shutil
-from threading import Thread
-import logging
-
-from oplus.configuration import CONF
-from oplus.util import run_subprocess, Enum, LoggerStreamWriter
+import platform
+
+from oplus.configuration import CONFIG
+from oplus.util import run_eplus_and_log
 from oplus.idf import IDF
 from oplus.idd import IDD
 from oplus.epw import EPW
 from oplus.standard_output import StandardOutputFile
 from oplus.mtd import MTD
 from oplus.eio import EIO
-from oplus.err import ERR
-from oplus.summary_table import SummaryTable
 
 
 class SimulationError(Exception):
@@ -29,113 +19,36 @@
 class WrongExtensionError(SimulationError):
     pass
 
-
-FILE_REFS = Enum(**dict((ref, ref) for ref in (
-    "idf", "epw", "eio", "eso", "mtr", "mtd", "mdd", "err", "summary_table")))
-
-
-class FileInfo:
-    def __init__(self, constructor, get_path):
-        self.constructor = constructor
-        self.get_path = get_path
-
-
-def get_input_file_path(dir_path, file_ref):
-    assert file_ref in (FILE_REFS.idf, FILE_REFS.epw), "'%s' file ref is not an input file"
-    return os.path.join(dir_path, "%s.%s" % (CONF.simulation_base_name, file_ref))
-
-
-def get_common_output_file_path(dir_path, file_ref):
-    assert file_ref in (FILE_REFS.eio, FILE_REFS.eso, FILE_REFS.mtr, FILE_REFS.mtd, FILE_REFS.mdd, FILE_REFS.err), \
-        "'%s' file ref is not a common output file"
-
-    if CONF.os_name == "windows":
-        if CONF.eplus_version[:2] <= (8, 1):  # todo: check that it is not 8.2 or 8.3
-            return os.path.join(dir_path, "%s.%s" % (CONF.simulation_base_name, file_ref))
-        else:
-            return os.path.join(dir_path, "eplusout.%s" % file_ref)
-    elif CONF.os_name == "osx":
-        if CONF.eplus_version[:2] <= (8, 1):  # todo: check that it is not 8.2 or 8.3
-            return os.path.join(dir_path, "Output", "%s.%s" % (CONF.simulation_base_name, file_ref))
-        else:
-            if file_ref in ("idf", "epw"):
-                return os.path.join(dir_path, "%s.%s" % (CONF.simulation_base_name, file_ref))
-            else:
-                return os.path.join(dir_path, "eplusout.%s" % file_ref)
-    elif CONF.os_name == "linux":
-        # todo : check all versions of Energyplus
-        return os.path.join(dir_path, "Output", "%s.%s" % (CONF.simulation_base_name, file_ref))
-    else:
-        raise NotImplementedError("Linux not implemented yet.")
-
-
-def get_summary_table_file_path(dir_path):
-    # TODO: code and test properly
-    if CONF.os_name == "windows":
-        if CONF.eplus_version[:2] <= (8, 1):  # todo: check that it is not 8.2 or 8.3
-            return os.path.join(dir_path, "%sTable.csv" % CONF.simulation_base_name)
-        else:
-            return os.path.join(dir_path, "eplustbl.csv")
-    elif CONF.os_name == "osx":
-        if CONF.eplus_version[:2] <= (8, 1):
-            return os.path.join(dir_path, "Output", "%sTable.csv" % CONF.simulation_base_name)
-        else:
-            return os.path.join(dir_path, "eplustbl.csv")
-
-    elif CONF.os_name == "linux":
-        # todo : check all versions of Energyplus
-        return os.path.join(dir_path, "Output", "%sTable.csv" % CONF.simulation_base_name)
-    raise NotImplemented()
+default_logger_name = __name__ if CONFIG.logger_name is None else CONFIG.logger_name
 
 
 class Simulation:
     # for subclassing
-    _idf_cls = IDF
-    _idd_cls = IDD
-    _epw_cls = EPW
-    _standard_output_file_cls = StandardOutputFile
-    _mtd_cls = MTD
-    _eio_cls = EIO
-    _summary_table_cls = SummaryTable
-    _err_cls = ERR
+    idf_cls = IDF
+    idd_cls = IDD
+    epw_cls = EPW
+    standard_output_file_cls = StandardOutputFile
+    mtd_cls = MTD
+    eio_cls = EIO
+    EXTENSIONS = ("idf", "epw", "eso", "eio", "mdd", "mtr", "mtd", "err")
 
     @classmethod
-    def simulate(
-            cls,
-            idf_or_path,
-            epw_or_path,
-            base_dir_path,
-            simulation_name=None,
-            start=None,
-            simulation_control=None,
-            encoding=None,
-            idd_or_path=None,
-            stdout=None,
-            stderr=None
-    ):
-        """
-        simulation will be done in os.path.join(base_dir_path, simulation_name) if simulation has a name, else in
-            base_dir_path
-        default stdout and stderr are logger.info and logger.error
-        """
-        # manage simulation dir path
-        assert os.path.isdir(base_dir_path), "Base dir path not found: '%s'" % base_dir_path
-        simulation_dir_path = base_dir_path if simulation_name is None else os.path.join(base_dir_path, simulation_name)
-
+    def simulate(cls, idf_or_path, epw_or_path, dir_path, start=None, simulation_control=None, base_name="oplus",
+                 logger_name=None, encoding=None, idd_or_path=None):
         # make directory if does not exist
-        if not os.path.exists(simulation_dir_path):
-            os.mkdir(simulation_dir_path)
+        # todo: check if files and folders are deleted
+        if not os.path.exists(dir_path):
+            os.mkdir(dir_path)
 
         # simulation control
-        # todo: shouldn't this be in idf builder ?
         if simulation_control is not None:
             _sizing_ = "Sizing"
             _run_periods_ = "RunPeriods"
-            if simulation_control not in (_sizing_, _run_periods_):
+            if not simulation_control in (_sizing_, _run_periods_):
                 raise SimulationError("Unknown simulation_control: '%s'. Must be in : %s." %
                                       (simulation_control, (_sizing_, _run_periods_)))
             if not isinstance(idf_or_path, IDF):
-                idf_or_path = IDF(idf_or_path, encoding=encoding, idd_or_path=idd_or_path)
+                idf_or_path = IDF(idf_or_path, logger_name=logger_name, encoding=encoding, idd_or_path=idd_or_path)
 
             sc = idf_or_path("SimulationControl").one
             if simulation_control == _sizing_:
@@ -153,108 +66,22 @@
                 sc["Run Simulation for Weather File Run Periods"] = "Yes"
 
         # run simulation
-        stdout = LoggerStreamWriter(logger_name=__name__, level=logging.INFO) if stdout is None else stdout
-        stderr = LoggerStreamWriter(logger_name=__name__, level=logging.ERROR) if stderr is None else stderr
-        run_eplus(
-            idf_or_path,
-            epw_or_path,
-            simulation_dir_path,
-            stdout=stdout,
-            stderr=stderr,
-            encoding=encoding
-        )
+        run_eplus(idf_or_path, epw_or_path, dir_path, base_name=base_name, logger_name=logger_name)
 
         # return simulation object
-        return cls(
-            base_dir_path,
-            simulation_name=simulation_name,
-            start=start,
-            encoding=encoding,
-            idd_or_path=idd_or_path
-        )
-
-    def __init__(
-            self,
-            base_dir_path,
-            simulation_name=None,
-            start=None,
-            encoding=None,
-            idd_or_path=None
-    ):
-        self._dir_path = base_dir_path if simulation_name is None else os.path.join(base_dir_path, simulation_name)
+        return cls(dir_path, start=start, base_name=base_name, logger_name=logger_name, encoding=encoding,
+                   idd_or_path=idd_or_path)
+
+    def __init__(self, dir_path, start=None, base_name="oplus", logger_name=None, encoding=None, idd_or_path=None):
+        if not os.path.isdir(dir_path):
+            raise SimulationError("Simulation directory does not exist: '%s'." % dir_path)
+        self._dir_path = dir_path
+        self._base_name = base_name
         self._start = start
+        self._logger_name = logger_name
         self._encoding = encoding
         self._idd_or_path = idd_or_path
         self.__idd = None
-        self._file_refs = None
-
-        # check simulation directory path exists
-        assert os.path.isdir(self._dir_path), "Simulation directory does not exist: '%s'." % self._dir_path
-
-    @property
-    def file_refs(self):
-        """
-        Defined here so that we can use the class variables, in order to subclass in opluslus
-        """
-        if self._file_refs is None:
-            self._file_refs = {
-                FILE_REFS.idf: FileInfo(
-                    constructor=lambda path: self._idf_cls(path, idd_or_path=self._idd, encoding=self._encoding),
-                    get_path=lambda: get_input_file_path(self.dir_path, FILE_REFS.idf)
-                ),
-
-                FILE_REFS.epw: FileInfo(
-                    constructor=lambda path: self._epw_cls(path, encoding=self._encoding, start=self._start),
-                    get_path=lambda: get_input_file_path(self.dir_path, FILE_REFS.epw)
-                ),
-
-                FILE_REFS.eio: FileInfo(
-                    constructor=lambda path: self._eio_cls(path, encoding=self._encoding),
-                    get_path=lambda: get_common_output_file_path(self.dir_path, FILE_REFS.eio)
-                ),
-
-                FILE_REFS.eso: FileInfo(
-                    constructor=lambda path: self._standard_output_file_cls(
-                        path,
-                        encoding=self._encoding,
-                        start=self._start
-                    ),
-                    get_path=lambda: get_common_output_file_path(
-                        self.dir_path,
-                        FILE_REFS.eso
-                    )
-                ),
-
-                FILE_REFS.mtr: FileInfo(
-                    constructor=lambda path: self._standard_output_file_cls(
-                        path,
-                        encoding=self._encoding,
-                        start=self._start),
-                    get_path=lambda: get_common_output_file_path(self.dir_path, FILE_REFS.mtr)
-                ),
-
-                FILE_REFS.mtd: FileInfo(
-                    constructor=lambda path: self._mtd_cls(path, encoding=self._encoding),
-                    get_path=lambda: get_common_output_file_path(self.dir_path, FILE_REFS.mtd)
-                ),
-
-                FILE_REFS.mdd: FileInfo(
-                    constructor=lambda path: open(path, encoding=self._encoding).read(),
-                    get_path=lambda: get_common_output_file_path(self.dir_path, FILE_REFS.mdd)
-
-                ),
-
-                FILE_REFS.err: FileInfo(
-                    constructor=lambda path: self._err_cls(path, encoding=self._encoding),
-                    get_path=lambda: get_common_output_file_path(self.dir_path, FILE_REFS.err)
-                ),
-
-                FILE_REFS.summary_table: FileInfo(
-                    constructor=lambda path: self._summary_table_cls(path, encoding=self._encoding),
-                    get_path=lambda: get_summary_table_file_path(self.dir_path)
-                )
-            }
-        return self._file_refs
 
     @property
     def dir_path(self):
@@ -263,16 +90,13 @@
     @property
     def _idd(self):
         if self.__idd is None:
-            self.__idd = IDD.get_idd(self._idd_or_path, encoding=self._encoding)
+            self.__idd = IDD.get_idd(self._idd_or_path, logger_name=self._logger_name, encoding=self._encoding)
         return self.__idd
 
-    def _check_file_ref(self, file_ref):
-        assert file_ref in self._file_refs, "Unknown extension: '%s'." % file_ref
-
-<<<<<<< HEAD
-    def _path(self, file_ref):
-        return self.file_refs[file_ref].get_path()
-=======
+    def _check_extension(self, extension):
+        if not extension in self.EXTENSIONS:
+            raise WrongExtensionError("Unknown extension: '%s'." % extension)
+
     def _path(self, extension):
         self._check_extension(extension)
         if extension in ("idf", "epw"):  # input files
@@ -293,130 +117,119 @@
             return os.path.join(self._dir_path, "Output", "%s.%s" % (self._base_name, extension))
         else:
             raise NotImplementedError("Not implemented yet for your os.")
->>>>>>> 0cb3c096
-
-    def exists(self, file_ref):
-        assert file_ref in FILE_REFS, \
-            "Unknown file_ref: '%s'. Available: '%s'." % (file_ref, list(sorted(FILE_REFS.keys())))
-        return os.path.isfile(self._path(file_ref))
-
-    def path(self, file_ref):
-        assert self.exists(file_ref), "File '%s' not found in simulation '%s'." % (file_ref, self._path(file_ref))
-        return self._path(file_ref)
+
+    def exists(self, extension):
+        return os.path.isfile(self._path(extension))
+
+    def path(self, extension):
+        if not self.exists(extension):
+            raise SimulationError("File '%s' not found in simulation '%s'." % (extension, self._dir_path))
+        return self._path(extension)
 
     def set_start(self, start):
         self._start = start
 
     def __getattr__(self, item):
-        if item not in FILE_REFS:
+        try:
+            self._check_extension(item)
+        except WrongExtensionError:
             raise AttributeError("'%s' object has no attribute '%s'" % (self.__class__.__name__, item))
 
-        return self.file_refs[item].constructor(self.path(item))
-
+        constructors_d = {
+            "idf": lambda path: self.idf_cls(path, idd_or_path=self._idd, logger_name=self._logger_name,
+                                             encoding=self._encoding),
+            "epw": lambda path: self.epw_cls(path, logger_name=self._logger_name, encoding=self._encoding,
+                                             start=self._start),
+            "eso": lambda path: self.standard_output_file_cls(path, logger_name=self._logger_name,
+                                                              encoding=self._encoding, start=self._start),
+            "mtr": lambda path: self.standard_output_file_cls(path, logger_name=self._logger_name,
+                                                              encoding=self._encoding, start=self._start),
+            "mtd": lambda path: self.mtd_cls(path, logger_name=self._logger_name, encoding=self._encoding),
+            "eio": lambda path: self.eio_cls(path, logger_name=self._logger_name, encoding=self._encoding),
+            "err": lambda path: open(path, encoding=self._encoding).read()
+        }
+
+        return constructors_d[item](self.path(item))
 
 simulate = Simulation.simulate
 
 
-def run_eplus(idf_or_path, epw_or_path, dir_path, stdout=None, stderr=None, encoding=None):
-    # work with absolute paths
-    dir_path = os.path.abspath(dir_path)
-
+def run_eplus(idf_or_path, epw_or_path, dir_path, base_name="oplus", logger_name=None, encoding=None):
     # check dir path
     if not os.path.isdir(dir_path):
         raise SimulationError("Simulation directory does not exist: '%s'." % dir_path)
 
     # save files
-    simulation_idf_path = os.path.join(dir_path, CONF.simulation_base_name + ".idf")
+    simulation_idf_path = os.path.join(dir_path, base_name + ".idf")
     if isinstance(idf_or_path, IDF):
         idf_or_path.save_as(simulation_idf_path)
     else:
         shutil.copy2(idf_or_path, simulation_idf_path)
 
-    simulation_epw_path = os.path.join(dir_path, CONF.simulation_base_name + ".epw")
+    simulation_epw_path = os.path.join(dir_path, base_name + ".epw")
     if isinstance(epw_or_path, EPW):
         epw_or_path.save_as(simulation_epw_path)
     else:
         shutil.copy2(epw_or_path, simulation_epw_path)
 
     # copy epw on windows (on linux or osx, epw may remain in current directory)
-    if CONF.os_name == "windows":
-        temp_epw_path = os.path.join(CONF.eplus_base_dir_path, "WeatherData", "%s.epw" % CONF.simulation_base_name)
+    if CONFIG.os_name == "windows":
+        temp_epw_path = os.path.join(CONFIG.eplus_base_dir_path, "WeatherData", "%s.epw" % base_name)
         shutil.copy2(simulation_epw_path, temp_epw_path)
     else:
         temp_epw_path = None
 
     # prepare command
-    if CONF.os_name == "windows":
-        if CONF.eplus_version[:2] <= (8, 1):  # todo: check that it is not 8.2 or 8.3
-            last_name = "RunEPlus.bat"
+    if CONFIG.os_name == "windows":
+        last_name = "RunEPlus.bat"
+    elif CONFIG.os_name == "osx":
+        if CONFIG.eplus_version[:2] <= (8, 1):  # todo: check that it is not 8.2 or 8.3
+            last_name = "runenergyplus"
         else:
             last_name = "energyplus"
-    elif CONF.os_name == "osx":
-        if CONF.eplus_version[:2] <= (8, 1):  # todo: check that it is not 8.2 or 8.3
-            last_name = "runenergyplus"
-        else:
-            last_name = "energyplus"
-<<<<<<< HEAD
-    elif CONF.os_name == "linux":
-        if CONF.eplus_version[:2] < (8, 1):  # todo: check this limit is right
-            last_name = "bin/runenergyplus"
-        else:
-            last_name = "runenergyplus"
-=======
     elif CONFIG.os_name == "linux":
         last_name = "runenergyplus"
->>>>>>> 0cb3c096
-    else:
-        raise SimulationError("unknown os name: %s" % CONF.os_name)
-
-    eplus_cmd = os.path.join(CONF.eplus_base_dir_path, last_name)
+    else:
+        raise SimulationError("unknown os name: %s" % CONFIG.os_name)
+
+    eplus_cmd = os.path.join(CONFIG.eplus_base_dir_path, last_name)
 
     # idf
-    if CONF.os_name == "windows":
-        if CONF.eplus_version[:2] <= (8, 1):  # todo: check that it is not 8.2 or 8.3
-            idf_file_cmd = os.path.join(dir_path, CONF.simulation_base_name)
+    if CONFIG.os_name == "windows":
+        idf_file_cmd = os.path.join(dir_path, base_name)
+    elif CONFIG.os_name == "osx":
+        if CONFIG.eplus_version[:2] <= (8, 1):  # todo: check that it is not 8.2 or 8.3
+            idf_file_cmd = os.path.join(dir_path, base_name)
         else:
             idf_file_cmd = simulation_idf_path
-    elif CONF.os_name == "osx":
-        if CONF.eplus_version[:2] <= (8, 1):  # todo: check that it is not 8.2 or 8.3
-            idf_file_cmd = os.path.join(dir_path, CONF.simulation_base_name)
-        else:
-            idf_file_cmd = simulation_idf_path
-    elif CONF.os_name == "linux":
+    elif CONFIG.os_name == "linux":
         idf_file_cmd = simulation_idf_path
     else:
-        raise SimulationError("unknown os name: %s" % CONF.os_name)
+        raise SimulationError("unknown os name: %s" % CONFIG.os_name)
 
     # epw
-    if CONF.os_name == "windows":
-        if CONF.eplus_version[:2] <= (8, 1):  # todo: check that it is not 8.2 or 8.3
-            epw_file_cmd = CONF.simulation_base_name,  # only weather data name
-        else:
-            epw_file_cmd = simulation_epw_path
-    elif CONF.os_name == "osx":
-        epw_file_cmd = simulation_epw_path
-    elif CONF.os_name == "linux":
-        epw_file_cmd = simulation_epw_path
-    else:
-        raise SimulationError("unknown os name: %s" % CONF.os_name)
+    epw_file_cmd = {
+        "windows": base_name,  # only weather data name
+        "osx": simulation_epw_path,
+        "linux": simulation_epw_path
+    }[CONFIG.os_name]
 
     # command list
-    if CONF.os_name == "windows":
-        if CONF.eplus_version[:2] <= (8, 1):  # todo: check that it is not 8.2 or 8.3
+    if CONFIG.os_name == "windows":
+        cmd_l = [eplus_cmd, idf_file_cmd, epw_file_cmd]
+    elif CONFIG.os_name == "osx":
+        if CONFIG.eplus_version[:2] <= (8, 1):  # todo: check that it is not 8.2 or 8.3
             cmd_l = [eplus_cmd, idf_file_cmd, epw_file_cmd]
         else:
             cmd_l = [eplus_cmd, "-w", epw_file_cmd, "-r", idf_file_cmd]
-    elif CONF.os_name == "osx":
-        if CONF.eplus_version[:2] <= (8, 1):  # todo: check that it is not 8.2 or 8.3
-            cmd_l = [eplus_cmd, idf_file_cmd, epw_file_cmd]
-        else:
-            cmd_l = [eplus_cmd, "-w", epw_file_cmd, "-r", idf_file_cmd]
-    elif CONF.os_name == "linux":
+    elif CONFIG.os_name == "linux":
         cmd_l = [eplus_cmd, idf_file_cmd, epw_file_cmd]
     else:
-        raise SimulationError("unknown os name: %s" % CONF.os_name)
+        raise SimulationError("unknown os name: %s" % CONFIG.os_name)
+
     # launch calculation
-    run_subprocess(cmd_l=cmd_l, cwd=dir_path, encoding=encoding, stdout=stdout, stderr=stderr)
+    run_eplus_and_log(cmd_l=cmd_l, cwd=dir_path, encoding=encoding,
+                      logger_name=default_logger_name if logger_name is None else logger_name)
 
     # if needed, we delete temp weather data (only on Windows, see above)
     if temp_epw_path is not None:
