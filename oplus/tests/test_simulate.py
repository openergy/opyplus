import unittest
import os
import tempfile
import io

from oplus import simulate, CONF, Idf
from oplus.tests.util import iter_eplus_versions
from oplus.idd.idd import Idd


class SimulateTest(unittest.TestCase):
    """
    we test everything in one simulation, for performance reasons
    """
    def test_simulate(self):
        for eplus_version in iter_eplus_versions(self):
            # prepare paths
            idf_path = os.path.join(
                CONF.eplus_base_dir_path,
                "ExampleFiles",
                "1ZoneEvapCooler.idf"
            )
            epw_path = os.path.join(
                CONF.eplus_base_dir_path,
                "WeatherData",
                "USA_IL_Chicago-OHare.Intl.AP.725300_TMY3.epw"
            )

            # prepare a quick simulation
            idf = Idf(idf_path)
            sc = idf["SimulationControl"].one()
            sc["Run Simulation for Sizing Periods"] = "No"
            rp = idf["RunPeriod"].one()
            rp["End Month"] = 1
            rp["End Day of Month"] = 1

            # prepare outputs
            out_f = io.StringIO()
            err_f = io.StringIO()

            # simulate
            with tempfile.TemporaryDirectory() as dir_path:
                s = simulate(
                    idf,
                    epw_path,
                    dir_path,
                    stdout=out_f,
                    stderr=err_f,
                    beat_freq=0.1
                )

                # check one day output
                eso_df = s.eso.df()
                self.assertEqual(24, len(eso_df))

            # check err (manage differences between eplus versions)
            err_out = err_f.getvalue()
            self.assertTrue(
                (err_out == "") or
                ("EnergyPlus Completed Successfully.\n" in err_out)
            )
            # check beat
            out_str = out_f.getvalue()
            self.assertIn("subprocess is still running", out_str)

            # check stdout
            out_str = out_str.replace("subprocess is still running\n", "")
            self.assertGreater(len(out_str.split("\n")), 15)  # check that more than 15 lines

    def test_simulate_with_custom_idd(self):
        for eplus_version in iter_eplus_versions(self):
            default_idd_path = Idd.get_idd_path()
            dirname, basename = os.path.split(default_idd_path)
<<<<<<< HEAD
            new_idd_path = os.path.join(dirname, f"~{basename}")
            try:
                # idd
                # rename idd and simulate with new path
                os.rename(default_idd_path, new_idd_path)
                self.assertTrue(os.path.isfile(new_idd_path))
                self.assertFalse(os.path.isfile(default_idd_path))
=======

            with tempfile.TemporaryDirectory() as dir_path:
                # path
                new_idd_path = os.path.join(dir_path, f"~{basename}")

                # create empty file
                open(new_idd_path, "w").close()
                self.assertTrue(os.path.isfile(new_idd_path))
>>>>>>> 079cf6a5

                # prepare idf and epw paths
                idf_path = os.path.join(
                    CONF.eplus_base_dir_path,
                    "ExampleFiles",
                    "1ZoneEvapCooler.idf"
                )
                epw_path = os.path.join(
                    CONF.eplus_base_dir_path,
                    "WeatherData",
                    "USA_IL_Chicago-OHare.Intl.AP.725300_TMY3.epw"
                )

                # prepare a quick simulation
<<<<<<< HEAD
                idf = Idf(idf_path, idd_or_path=new_idd_path)
=======
                idf = Idf(idf_path)
>>>>>>> 079cf6a5
                sc = idf["SimulationControl"].one()
                sc["Run Simulation for Sizing Periods"] = "No"
                rp = idf["RunPeriod"].one()
                rp["End Month"] = 1
                rp["End Day of Month"] = 1

                # prepare outputs
                out_f = io.StringIO()
                err_f = io.StringIO()

<<<<<<< HEAD
                # simulate
                with tempfile.TemporaryDirectory() as dir_path:
                    s = simulate(
                        idf,
                        epw_path,
                        dir_path,
                        stdout=out_f,
                        stderr=err_f,
                        beat_freq=0.1,
                        idd_or_path_or_key=new_idd_path
                    )

                    # check one day output
                    eso_df = s.eso.df()
                    self.assertEqual(24, len(eso_df))
=======
                # simulate with empty idd -> must raise
                s = simulate(
                    idf,
                    epw_path,
                    dir_path,
                    stdout=out_f,
                    stderr=err_f,
                    beat_freq=0.1,
                    idd_or_path_or_key=new_idd_path
                )
                with self.assertRaises(AssertionError):
                    # check one day output
                    s.eso.df()
                err_out = err_f.getvalue()
                self.assertTrue(
                    (err_out == "") or
                    ("Program terminated: EnergyPlus Terminated--Error(s) Detected.\n" in err_out)
                )

                # simulate with good idd -> check that works
                s = simulate(
                    idf,
                    epw_path,
                    dir_path,
                    stdout=out_f,
                    stderr=err_f,
                    beat_freq=0.1,
                    idd_or_path_or_key=default_idd_path
                )

                # check one day output
                eso_df = s.eso.df()
                self.assertEqual(24, len(eso_df))
>>>>>>> 079cf6a5

                # check err (manage differences between eplus versions)
                err_out = err_f.getvalue()
                self.assertTrue(
                    (err_out == "") or
                    ("EnergyPlus Completed Successfully.\n" in err_out)
                )
                # check beat
                out_str = out_f.getvalue()
                self.assertIn("subprocess is still running", out_str)

                # check stdout
                out_str = out_str.replace("subprocess is still running\n", "")
<<<<<<< HEAD
                self.assertGreater(len(out_str.split("\n")), 15)  # check that more than 15 lines
            finally:
                os.rename(new_idd_path, default_idd_path)
=======
                self.assertGreater(len(out_str.split("\n")), 15)  # check that more than 15 lines
>>>>>>> 079cf6a5
<|MERGE_RESOLUTION|>--- conflicted
+++ resolved
@@ -71,15 +71,6 @@
         for eplus_version in iter_eplus_versions(self):
             default_idd_path = Idd.get_idd_path()
             dirname, basename = os.path.split(default_idd_path)
-<<<<<<< HEAD
-            new_idd_path = os.path.join(dirname, f"~{basename}")
-            try:
-                # idd
-                # rename idd and simulate with new path
-                os.rename(default_idd_path, new_idd_path)
-                self.assertTrue(os.path.isfile(new_idd_path))
-                self.assertFalse(os.path.isfile(default_idd_path))
-=======
 
             with tempfile.TemporaryDirectory() as dir_path:
                 # path
@@ -88,7 +79,6 @@
                 # create empty file
                 open(new_idd_path, "w").close()
                 self.assertTrue(os.path.isfile(new_idd_path))
->>>>>>> 079cf6a5
 
                 # prepare idf and epw paths
                 idf_path = os.path.join(
@@ -103,11 +93,7 @@
                 )
 
                 # prepare a quick simulation
-<<<<<<< HEAD
-                idf = Idf(idf_path, idd_or_path=new_idd_path)
-=======
                 idf = Idf(idf_path)
->>>>>>> 079cf6a5
                 sc = idf["SimulationControl"].one()
                 sc["Run Simulation for Sizing Periods"] = "No"
                 rp = idf["RunPeriod"].one()
@@ -118,23 +104,6 @@
                 out_f = io.StringIO()
                 err_f = io.StringIO()
 
-<<<<<<< HEAD
-                # simulate
-                with tempfile.TemporaryDirectory() as dir_path:
-                    s = simulate(
-                        idf,
-                        epw_path,
-                        dir_path,
-                        stdout=out_f,
-                        stderr=err_f,
-                        beat_freq=0.1,
-                        idd_or_path_or_key=new_idd_path
-                    )
-
-                    # check one day output
-                    eso_df = s.eso.df()
-                    self.assertEqual(24, len(eso_df))
-=======
                 # simulate with empty idd -> must raise
                 s = simulate(
                     idf,
@@ -168,7 +137,6 @@
                 # check one day output
                 eso_df = s.eso.df()
                 self.assertEqual(24, len(eso_df))
->>>>>>> 079cf6a5
 
                 # check err (manage differences between eplus versions)
                 err_out = err_f.getvalue()
@@ -182,10 +150,4 @@
 
                 # check stdout
                 out_str = out_str.replace("subprocess is still running\n", "")
-<<<<<<< HEAD
-                self.assertGreater(len(out_str.split("\n")), 15)  # check that more than 15 lines
-            finally:
-                os.rename(new_idd_path, default_idd_path)
-=======
-                self.assertGreater(len(out_str.split("\n")), 15)  # check that more than 15 lines
->>>>>>> 079cf6a5
+                self.assertGreater(len(out_str.split("\n")), 15)  # check that more than 15 lines