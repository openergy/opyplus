"""
EIO
-------


<<<<<<< HEAD
"""
import os

import pandas as pd
=======
from oplus.configuration import CONF

default_logger_name = __name__ if CONF.logger_name is None else CONF.logger_name
>>>>>>> 53648118

from oplus.configuration import CONF

class EIOError(Exception):
    pass


class EndOfReportError(EIOError):
    pass


class EIO:
    def __init__(self, path, encoding=None):
        if not os.path.isfile(path):
            raise EIOError("No file at given path: '%s'." % path)
        self._path = path
        self._encoding = encoding

        self._tables_d = parse_eio(self._path, encoding=encoding)

    @property
    def table_refs(self):
        return self._tables_d.keys()

    def df(self, table_ref):
        return self._tables_d[table_ref].df

    def get_value(self, table_ref, column_name_or_i, filter_column_name_or_i, filter_criterion):
        if not table_ref in self._tables_d:
            raise EIOError("Unknown table_ref: '%s'." % table_ref)
        return self._tables_d[table_ref].get_value(column_name_or_i, filter_column_name_or_i, filter_criterion)


def parse_eio(path, encoding=None):
    """

    Parameters
    ----------
    path
    encoding

    Returns
    -------

    """
    headers_l2 = [["<Program Version>", "Program Version ID", "YMD"]]
    content_d = {}  # {ref: data_l2, ...}
    content_header_d = {}  # {name: header_row, ...}

    # _header_ref_pattern_ = "^([^<.]*)<([^>.]*)>(.*)$"

    with open(path, encoding=CONF.encoding if encoding is None else encoding) as f:
        for line_s in f:
            if line_s == "End of Data":
                break

            line_s = line_s.strip().strip(",")
            line_l = [c.strip() for c in line_s.split(",")]

            if line_s[0][0] == "!":  # header
                headers_l2.append([line_l[0][1:].strip()] + line_l[1:])
            else:  # content
                ref = line_l[0]
                if not ref in content_d:
                    content_d[ref] = []
                content_d[ref].append(line_l[1:])
                # find header if necessary
                if not ref in content_header_d:
                    for i in range(len(headers_l2)-1, -1, -1):
                        if ref.lower() in headers_l2[i][0].lower():
                            content_header_d[ref] = i
                            break

    # prepare data for dataframes
    tables_d = {}
    for ref, data in content_d.items():
        header_i = content_header_d.get(ref)
        if header_i is None:  # header not found
            header_columns = []
        else:
            header_columns = headers_l2[header_i][1:]
            if len(header_columns) == 1 and ("Months From Jan to Dec" in header_columns[0]):
                header_columns = ["Jan", "Feb", "Mar", "Apr", "May", "Jun", "Jul", "Aug", "Sep", "Oct", "Nov", "Dec"]

        # prepare columns and data
        data_columns_nb = max([len(r) for r in data])
        columns_nb = max(data_columns_nb, len(header_columns))

        _columns = header_columns + ["c%i" % i for i in range(columns_nb-len(header_columns))]
        _data = []
        for r in data:
            _data.append(r + [None]*(columns_nb-len(r)))

        tables_d[ref] = EIOTable(ref, _columns, _data)

    return tables_d


class EIOTable:
    def __init__(self, ref, columns, data):
        """
        Stores dataframe info without parsing types (otherwise dtypes are changed even if dtyp='object' is asked...)

        Parameters
        ----------
        ref
        columns
        data
        """
        """

        """
        # check
        col_len = len(columns)
        for i, r in enumerate(data):
            if len(r) != col_len:
                raise EIOError("Wrong number of columns in row %i of table %s." % (i, ref))

        self._ref = ref
        self._columns = columns
        self._data = data

    @property
    def df(self):
        _df = pd.DataFrame(data=self._data, columns=self._columns, dtype="object")
        _df.name = self._ref
        return _df

    def get_value(self, column_name_or_i, filter_column_name_or_i, filter_criterion):
        """
        Returns first occurrence of value of filter column matching filter criterion.
        """
        # find column indexes
        column_i = self._get_column_index(column_name_or_i)
        filter_column_i = self._get_column_index(filter_column_name_or_i)

        filter_fct = {
            float: lambda x: float(x) == filter_criterion,
            int: lambda x: int(x) == filter_criterion,
            str: lambda x: str(x).lower() == filter_criterion.lower()
        }[type(filter_criterion)]

        for row_i, row in enumerate(self._data):
            if filter_fct(row[filter_column_i]):
                break
        else:
            raise EIOError("Filter did not return any values.")

        return self._data[row_i][column_i]

    def _get_column_index(self, column_name_or_i):
        if isinstance(column_name_or_i, int) or isinstance(column_name_or_i, float):
            return column_name_or_i
        if not column_name_or_i in self._columns:
            raise EIOError("Unknown column '%s' for table '%s'." % (column_name_or_i, df.index.name))
        return self._columns.index(column_name_or_i)<|MERGE_RESOLUTION|>--- conflicted
+++ resolved
@@ -1,20 +1,11 @@
-"""
-EIO
--------
-
-
-<<<<<<< HEAD
-"""
 import os
 
 import pandas as pd
-=======
+
 from oplus.configuration import CONF
 
 default_logger_name = __name__ if CONF.logger_name is None else CONF.logger_name
->>>>>>> 53648118
 
-from oplus.configuration import CONF
 
 class EIOError(Exception):
     pass
@@ -25,10 +16,11 @@
 
 
 class EIO:
-    def __init__(self, path, encoding=None):
+    def __init__(self, path, logger_name=None, encoding=None):
         if not os.path.isfile(path):
             raise EIOError("No file at given path: '%s'." % path)
         self._path = path
+        self._logger_name = logger_name
         self._encoding = encoding
 
         self._tables_d = parse_eio(self._path, encoding=encoding)
@@ -47,17 +39,6 @@
 
 
 def parse_eio(path, encoding=None):
-    """
-
-    Parameters
-    ----------
-    path
-    encoding
-
-    Returns
-    -------
-
-    """
     headers_l2 = [["<Program Version>", "Program Version ID", "YMD"]]
     content_d = {}  # {ref: data_l2, ...}
     content_header_d = {}  # {name: header_row, ...}
@@ -68,10 +49,8 @@
         for line_s in f:
             if line_s == "End of Data":
                 break
-
             line_s = line_s.strip().strip(",")
             line_l = [c.strip() for c in line_s.split(",")]
-
             if line_s[0][0] == "!":  # header
                 headers_l2.append([line_l[0][1:].strip()] + line_l[1:])
             else:  # content
@@ -115,15 +94,6 @@
     def __init__(self, ref, columns, data):
         """
         Stores dataframe info without parsing types (otherwise dtypes are changed even if dtyp='object' is asked...)
-
-        Parameters
-        ----------
-        ref
-        columns
-        data
-        """
-        """
-
         """
         # check
         col_len = len(columns)
