--- conflicted
+++ resolved
@@ -1,7 +1,5 @@
 """
 Standard Output File
-------------------------
-
 """
 import datetime as dt
 import logging
@@ -13,15 +11,11 @@
 from oplus.util import EPlusDt, get_start_dt
 
 
-logger = logging.getLogger(__name__)
-
-
-<<<<<<< HEAD
 class StandardOutputFileError(Exception):
     pass
-=======
+
+
 default_logger_name = __name__ if CONF.logger_name is None else CONF.logger_name
->>>>>>> 53648118
 
 
 class StandardOutputFile:
@@ -38,10 +32,11 @@
     ENVIRONMENTS = (RUN_PERIOD, SUMMER_DESIGN_DAY, WINTER_DESIGN_DAY)
     TIME_STEPS = (DETAILED, TIME_STEP, HOURLY, DAILY, MONTHLY, RUN_PERIOD)
 
-    def __init__(self, path, encoding=None, start=None):
+    def __init__(self, path, logger_name=None, encoding=None, start=None):
         if not os.path.exists(path):
             raise StandardOutputFileError("No file at given path: '%s'." % path)
         self._path = path
+        self._logger_name = logger_name
         self._encoding = encoding
 
         self._start_dt = None if start is None else get_start_dt(start)
@@ -132,11 +127,9 @@
         else:  # monthly (RunPeriod has been returned)
             row_to_esodt = lambda row: EPlusDt(row, 1, 1, 0)
 
-        start_standard_dt = start_esodt.standard_dt
-
         def row_to_dt(row):
             esodt = row_to_esodt(row)
-            _year = start_dt.year + 1 if esodt.standard_dt <= start_standard_dt else start_dt.year
+            _year = start_dt.year + 1 if esodt.standard_dt <= start_esodt.standard_dt else start_dt.year
             return esodt.datetime(_year)
 
         df = df.copy()
@@ -144,11 +137,13 @@
         df.sort(inplace=True)
         freq = None
         if time_step in (self.TIME_STEP, self.DETAILED):
+            freq = None
             for year, year_df in df.groupby(lambda x: x.year):
                 freq = year_df.index.inferred_freq
                 if freq is not None:
                     break
-            else:
+            if freq is None:
+                logger = logging.getLogger(self._logger_name)
                 logger.warning("Could not find freq for sub-hourly data (not enough values). Did not reindex.")
                 return df
         elif time_step == self.HOURLY:
@@ -164,7 +159,7 @@
         df = df.reindex(index=pd.date_range(df.index[0], df.index[-1], freq=freq))
         null_nb = (df.notnull().sum(axis=1) == 0).sum()
         if len(df) != before_nb + null_nb:
-            logger.error(
+            logging.getLogger(self._logger_name).error(
                 "BUG: Some values were lost during reindex (before reindex: %i, after: %i (%i full, %i empty)."
                 % (before_nb, len(df), len(df)-null_nb, null_nb))
 
@@ -185,7 +180,7 @@
         return self._envs_d.keys()
 
 
-def parse_output(file_like):
+def parse_output(file_like, logger_name=None):
     """
     Only parses hourly (or infra-hourly) data, but does not raise Exception if there is daily or monthly data.
     Reporting frequencies 'Detailed' and 'RunPeriod' not implemented.
@@ -377,6 +372,7 @@
     elif len(raw_envs_l) == 3:
         env_names_l = ["SummerDesignDay", "WinterDesignDay", "RunPeriod"]
     else:
+        logger = logging.getLogger(default_logger_name if logger_name is None else logger_name)
         logger.error("More than three environments were found, unhandled situation. Only first three will be used.")
         env_names_l = ["SummerDesignDay", "WinterDesignDay", "RunPeriod"]
     for env_name, raw_env_d in zip(env_names_l, raw_envs_l[:3]):
@@ -429,6 +425,7 @@
             if not env_name in envs_d:
                 envs_d[env_name] = {}
             if interval in envs_d[env_name]:
+                logger = logging.getLogger(default_logger_name if logger_name is None else logger_name)
                 logger.error("Same environment has two identical time steps: '%s'." % raw_env_d[1])
             envs_d[env_name][interval] = df
 
