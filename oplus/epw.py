"""
EPW
---

Objects describing all the complexity of an EPW file
"""
import os
import io
import re

import pandas as pd
from pandas.util.testing import assert_index_equal

from oplus.configuration import CONF
<<<<<<< HEAD
from oplus.util import EPlusDt, get_start_dt, get_copyright_comment, get_string_buffer
=======
from oplus.util import EPlusDt, get_start_dt, get_copyright_comment

default_logger_name = __name__ if CONF.logger_name is None else CONF.logger_name
>>>>>>> 53648118


class EPWError(Exception):
    pass


EPW_COLUMNS = (
    "year",
    "month",
    "day",
    "hour",
    "minute",
    "datasource",
    "drybulb",
    "dewpoint",
    "relhum",
    "atmos_pressure",
    "exthorrad",
    "extdirrad",
    "horirsky",
    "glohorrad",
    "dirnorrad",
    "difhorrad",
    "glohorillum",
    "dirnorillum",
    "difhorillum",
    "zenlum",
    "winddir",
    "windspd",
    "totskycvr",
    "opaqskycvr",
    "visibility",
    "ceiling_hgt",
    "presweathobs",
    "presweathcodes",
    "precip_wtr",
    "aerosol_opt_depth",
    "snowdepth",
    "days_last_snow",
    "albedo",
    "liq_precip_depth",
    "liq_precip_rate"
)

WEEK_DAYS = (
    "Monday",
    "Tuesday",
    "Wednesday",
    "Thursday",
    "Friday",
    "Saturday",
    "Sunday"
)


class EPWHeader:
    """
    Representing the beginning of EPW files. It gathers information about the building's environment.
    """
    fields_d = {
        'LOCATION': 0,
        'DESIGN_CONDITIONS': 1,
        'TYPICAL_EXTREME_PERIODS': 2,
        'GROUND_TEMPERATURES': 3,
        'HOLIDAYS_DAYLIGHT_SAVINGS': 4,
        'COMMENTS_1': 5,
        'COMMENTS_2': 6,
        'DATA_PERIODS': 7,
    }

    @staticmethod
    def copyright_comment():
        return get_copyright_comment(multi_lines=False)

    def __init__(self, header_s):
        self._l2 = []
        for line_s in header_s.strip().split("\n"):
            self._l2.append([cell.strip() for cell in line_s.split(",")])
        # check
        if len(self._l2[self.fields_d['DATA_PERIODS']]) != 7:
            raise EPWError("'DATA PERIODS' row must have 7 cells.")
        if self._l2[self.fields_d['DATA_PERIODS']][0] != "DATA PERIODS":
            raise EPWError("Last line of header must be 'DATA PERIODS'.")
        if self._l2[self.fields_d['DATA_PERIODS']][1] != "1":
            raise NotImplementedError("Can only manage epws with one data period.")
        if self._l2[self.fields_d['DATA_PERIODS']][2] != "1":
            raise NotImplementedError("Can only manage hourly epws.")

    def to_str(self, add_copyright=True):
        l2 = []
        if add_copyright:
            for i, row in enumerate(self._l2):
                if add_copyright and (i == self.fields_d['COMMENTS_1']):
                    copyright_comment = self.copyright_comment()
                    row = row.copy()
                    if copyright_comment not in row[1]:
                        row[1] = "%s; %s" % (copyright_comment, row[1])
                l2.append(row)
        else:
            l2 = self._l2
        return "\n".join([",".join(row) for row in l2])

    @property
    def start_day_of_week(self):
        return self._l2[self.fields_d['DATA_PERIODS']][4].strip()

    @start_day_of_week.setter
    def start_day_of_week(self, value):
        # TODO: check given value is ok
        self._l2[self.fields_d['DATA_PERIODS']][4] = value

    @property
    def start(self):  # TODO: rename to start day
        """
        Access to the starting day of EPW files

        Returns
        -------
        Starting day
        """
        return self._l2[self.fields_d['DATA_PERIODS']][5].split(",").map(int)

    @start.setter
    def start(self, value):
        self._l2[self.fields_d['DATA_PERIODS']][5] = "%s/%s" % value

    @property
    def end(self):  # TODO: rename to end_day
        """

        Returns
        -------
        The end date of the EPW file (month, day)
        """
        return self._l2[self.fields_d['DATA_PERIODS']][6].split(",").map(int)

    @end.setter
    def end(self, value):
        """
        Set the new end date of the EPW file

        Parameters
        ----------
        value: (int, int)
            representing the end date (month, day)

        Returns
        -------

        """
        self._l2[self.fields_d['DATA_PERIODS']][6] = "%s/%s" % value

    @property
    def freq(self):
        return {"1": "H"}[self._l2[self.fields_d['DATA_PERIODS']][2]]

    def get_field(self, field):
        """

        Parameters
        ----------
        field: this field should be a key of the fields_d dictionary

        Returns
        -------
        A list containing the parameters' value of the defined field in the header
        """
        return self._l2[self.fields_d[field]][1:]

    def set_field(self, field, data_l=None, parameter_index=None, value=None):
        """
        This function sets the defined field of the header. Two choices :
         - put in parameter the entire new list
         - put the index and value of the parameter

        Parameters
        ----------
        field: this field should be a key of the fields_d dictionary
        data_l: list corresponding to the field. It has to fit the requirements
        parameter_index: first parameter is 1
        value: value of the parameter

        Returns
        -------

        """
        if field in self.fields_d.keys():
            if data_l:
                if data_l[0] != field.replace('_', ' '):
                    data_l.insert(0, field.replace('_', ' '))
                self._l2[self.fields_d[field]] = data_l
            elif parameter_index:
                if parameter_index == 0:
                    raise ValueError('1 is the first index for parameters')
                if value:
                    try:
                        self._l2[self.fields_d[field]][parameter_index] = value
                    except IndexError:
                        print('')

                else:
                    raise ValueError('If a parameter index is specified a value of the parameter is needed')
            else:
                raise ValueError('You have to specify a list of data or parameter index to set')
        else:
            raise KeyError('The mentioned field is not in header fields')

    def clear_field(self, field):
        """
        Clear the list of the corresponding field

        Parameters
        ----------
        field: this field should be a key of the fields_d dictionary

        Returns
        -------

        """
        if field in self.fields_d.keys():
            self._l2[self.fields_d[field]] = [field.replace('_', ' ')]
        else:
            raise KeyError('The mentioned field is not in header fields')



class EPW:
    """
    EPW
    ---

    Manage EPW files through EPW objects
    """
    epw_header_cls = EPWHeader

    @classmethod
    def get_epw_or_path(cls, epw_or_path, encoding=None):
        if isinstance(epw_or_path, str):
            return cls(epw_or_path, encoding=encoding)
        elif isinstance(epw_or_path, cls):
            return epw_or_path
        raise EPWError("'epw_or_path' must be an EPW or path.  Given object: '%s', type: '%s'." %
                       (epw_or_path, type(epw_or_path)))

<<<<<<< HEAD
    def __init__(self, path_or_buffer, encoding=None, start=None):
        """
        Initialize EPW objects

        Parameters
        ----------
        path_or_buffer: :obj: `os.path`
            path leading to the EPW file. It must end by .epw
        encoding:
        start:
        """
        self._encoding = CONF.encoding if encoding is None else encoding
        buffer, path = get_string_buffer(path_or_buffer, "epw", self._encoding)

        try:
            self._df, self._header = parse_epw(buffer)
        except Exception as e:
            raise EPWError("Error while parsing epw. First check that given file exists"
                           "(if not, given path will have been considered as an idf content.\n%s" % e)
=======
    def __init__(self, path_or_buffer, logger_name=None, encoding=None, start=None):
        self._logger_name = logger_name
        self._encoding = encoding
        if isinstance(path_or_buffer, str):
            with open(path_or_buffer, encoding=CONF.encoding if self._encoding is None else self._encoding) as f:
                self._df, self._header = parse_epw(f, logger_name=logger_name, encoding=encoding)
        else:
            self._df, self._header = parse_epw(path_or_buffer, logger_name=logger_name, encoding=encoding)
>>>>>>> 53648118

        self._start_dt = None if start is None else get_start_dt(start)

    @property
    def header(self):
        return self._header

    @property
    def freq(self):
        return self._header.freq

    def to_str(self, add_copyright=True):
        # header
        _content = self._header.to_str(add_copyright=add_copyright)

        # data
        _f = io.StringIO()
        self._df.reset_index().to_csv(_f, header=False, index=False)
        _content += "\n" + _f.getvalue()

        return _content

    def save_as(self, file_or_path, add_copyright=True):
        """
        It enables to save an EPW file from EPW objects

        Parameters
        ----------
        file_or_path: os.path
            path of the EPW file. If it doesn't exist it would be created.
        add_copyright: bool
            option to add a copyright field. default value is True

        Returns
        -------

        """
        is_path = isinstance(file_or_path, str)

        # write to f
<<<<<<< HEAD
        f = (open(file_or_path, "w", encoding=self._encoding)
=======
        f = (open(file_or_path, "w", encoding=CONF.encoding if self._encoding is None else self._encoding)
>>>>>>> 53648118
             if is_path else file_or_path)
        f.write(self.to_str(add_copyright=add_copyright))

        if is_path:
            f.close()

    def set_start(self, start):
        """
        Set the start day of the year for the EPW object. The end day would be defined automatically.
        An epw has to be one year long.

        Parameters
        ----------
        start: defines the start date. You can use a year date (int), a date (datetime.date),
         or a datetime (datetime.datetime)

        Returns
        -------

        """
        self._start_dt = get_start_dt(start)

    def df(self, start=None, datetime_index=None):
        """
        This function is a way to access weather data so that you can work on it more easily

        Parameters
        ----------
        start : optional
            option to define the starting date of the dataframe. If None it would be the start day attribute of
        datetime_index: str
            hello guys

        Returns
        -------
        :obj: `pandas.DataFrame()`
            The dataframe representing the weather data of the EPW file
        """
        # Order: will impose a freq, should not be used with reference climate (where years may differ by month)
        # start_dt and datetime index
        if start is None:
            start_dt = self._start_dt
        else:
            start_dt = get_start_dt(start)

        if datetime_index is None:
            datetime_index = start_dt is not None
        if (datetime_index is True) and (start_dt is None):
            # we get first value as start_dt
            i0 = self._df.index[0]
            start_dt = EPlusDt(i0[1], i0[2], i0[3], i0[4]).datetime(i0[0])

        # data frame
        df = self._df.copy()

        if not datetime_index:  # return if multi-index
            return df

        # manage datetime df
        start_standard_dt = EPlusDt.from_datetime(start_dt).standard_dt

        def index_to_dt(i):
            eplusdt = EPlusDt(i[1], i[2], i[3], i[4])
            _year = start_dt.year + 1 if eplusdt.standard_dt <= start_standard_dt else start_dt.year
            return eplusdt.datetime(_year)

        df.index = df.index.map(index_to_dt)
        df.sort(inplace=True)
        df = df.reindex(pd.date_range(df.index[0], df.index[-1], freq=self.freq))

        return df

    def set_df(self, value):
        if not isinstance(value, pd.DataFrame):
            raise EPWError("df must be a DataFrame")
        assert_index_equal(value.index, self._df.index)
        assert_index_equal(value.columns, self._df.columns)


def parse_epw(file_like, encoding=None):
    """
    Read and parse an EPW object as it was an EPW file

    Parameters
    ----------
    file_like
    encoding

    Returns
    -------
    first return is a dataframe and second is a header object (dataframe, header)
    """
    header_s = ""

    # header
    for line_s in file_like:
        header_s += line_s
        if re.match("^DATA PERIODS", line_s) is not None:
            break
    header = EPWHeader(header_s)

    # data
    df = pd.read_csv(file_like, header=None, low_memory=False, encoding=encoding)
    df.columns = EPW_COLUMNS[:len(df.columns)]
    df.index = pd.MultiIndex.from_arrays([df[c] for c in df.columns[:5]])
    for c in df.columns[:5].tolist():
        del df[c]

    return df, header
<|MERGE_RESOLUTION|>--- conflicted
+++ resolved
@@ -1,9 +1,3 @@
-"""
-EPW
----
-
-Objects describing all the complexity of an EPW file
-"""
 import os
 import io
 import re
@@ -12,82 +6,35 @@
 from pandas.util.testing import assert_index_equal
 
 from oplus.configuration import CONF
-<<<<<<< HEAD
-from oplus.util import EPlusDt, get_start_dt, get_copyright_comment, get_string_buffer
-=======
 from oplus.util import EPlusDt, get_start_dt, get_copyright_comment
 
 default_logger_name = __name__ if CONF.logger_name is None else CONF.logger_name
->>>>>>> 53648118
 
 
 class EPWError(Exception):
     pass
 
 
-EPW_COLUMNS = (
-    "year",
-    "month",
-    "day",
-    "hour",
-    "minute",
-    "datasource",
-    "drybulb",
-    "dewpoint",
-    "relhum",
-    "atmos_pressure",
-    "exthorrad",
-    "extdirrad",
-    "horirsky",
-    "glohorrad",
-    "dirnorrad",
-    "difhorrad",
-    "glohorillum",
-    "dirnorillum",
-    "difhorillum",
-    "zenlum",
-    "winddir",
-    "windspd",
-    "totskycvr",
-    "opaqskycvr",
-    "visibility",
-    "ceiling_hgt",
-    "presweathobs",
-    "presweathcodes",
-    "precip_wtr",
-    "aerosol_opt_depth",
-    "snowdepth",
-    "days_last_snow",
-    "albedo",
-    "liq_precip_depth",
-    "liq_precip_rate"
-)
-
-WEEK_DAYS = (
-    "Monday",
-    "Tuesday",
-    "Wednesday",
-    "Thursday",
-    "Friday",
-    "Saturday",
-    "Sunday"
-)
+EPW_COLUMNS = ("year", "month", "day", "hour", "minute", "datasource",
+               "drybulb", "dewpoint", "relhum", "atmos_pressure", "exthorrad",
+               "extdirrad", "horirsky", "glohorrad", "dirnorrad", "difhorrad",
+               "glohorillum", "dirnorillum", "difhorillum", "zenlum", "winddir",
+               "windspd", "totskycvr", "opaqskycvr", "visibility", "ceiling_hgt", "presweathobs",
+               "presweathcodes", "precip_wtr", "aerosol_opt_depth", "snowdepth", "days_last_snow",
+               "albedo", "liq_precip_depth", "liq_precip_rate")
+
+WEEK_DAYS = ("Monday", "Tuesday", "Wednesday", "Thursday", "Friday", "Saturday", "Sunday")
 
 
 class EPWHeader:
-    """
-    Representing the beginning of EPW files. It gathers information about the building's environment.
-    """
-    fields_d = {
-        'LOCATION': 0,
-        'DESIGN_CONDITIONS': 1,
-        'TYPICAL_EXTREME_PERIODS': 2,
-        'GROUND_TEMPERATURES': 3,
-        'HOLIDAYS_DAYLIGHT_SAVINGS': 4,
-        'COMMENTS_1': 5,
-        'COMMENTS_2': 6,
-        'DATA_PERIODS': 7,
-    }
+    LOCATION = 0
+    DESIGN_CONDITIONS = 1
+    TYPICAL_EXTREME_PERIODS = 2
+    GROUND_TEMPERATURES = 3
+    HOLIDAYS_DAYLIGHT_SAVINGS = 4
+    COMMENTS_1 = 5
+    COMMENTS_2 = 6
+    DATA_PERIODS = 7
 
     @staticmethod
     def copyright_comment():
@@ -98,192 +45,68 @@
         for line_s in header_s.strip().split("\n"):
             self._l2.append([cell.strip() for cell in line_s.split(",")])
         # check
-        if len(self._l2[self.fields_d['DATA_PERIODS']]) != 7:
+        if len(self._l2[self.DATA_PERIODS]) != 7:
             raise EPWError("'DATA PERIODS' row must have 7 cells.")
-        if self._l2[self.fields_d['DATA_PERIODS']][0] != "DATA PERIODS":
+        if self._l2[self.DATA_PERIODS][0] != "DATA PERIODS":
             raise EPWError("Last line of header must be 'DATA PERIODS'.")
-        if self._l2[self.fields_d['DATA_PERIODS']][1] != "1":
+        if self._l2[self.DATA_PERIODS][1] != "1":
             raise NotImplementedError("Can only manage epws with one data period.")
-        if self._l2[self.fields_d['DATA_PERIODS']][2] != "1":
+        if self._l2[self.DATA_PERIODS][2] != "1":
             raise NotImplementedError("Can only manage hourly epws.")
 
     def to_str(self, add_copyright=True):
         l2 = []
         if add_copyright:
             for i, row in enumerate(self._l2):
-                if add_copyright and (i == self.fields_d['COMMENTS_1']):
+                if add_copyright and (i == self.COMMENTS_1):
                     copyright_comment = self.copyright_comment()
                     row = row.copy()
-                    if copyright_comment not in row[1]:
+                    if not copyright_comment in row[1]:
                         row[1] = "%s; %s" % (copyright_comment, row[1])
                 l2.append(row)
         else:
             l2 = self._l2
-        return "\n".join([",".join(row) for row in l2])
-
-    @property
-    def start_day_of_week(self):
-        return self._l2[self.fields_d['DATA_PERIODS']][4].strip()
-
-    @start_day_of_week.setter
-    def start_day_of_week(self, value):
-        # TODO: check given value is ok
-        self._l2[self.fields_d['DATA_PERIODS']][4] = value
-
-    @property
-    def start(self):  # TODO: rename to start day
-        """
-        Access to the starting day of EPW files
-
-        Returns
-        -------
-        Starting day
-        """
-        return self._l2[self.fields_d['DATA_PERIODS']][5].split(",").map(int)
+        return "\n".join([", ".join(row) for row in l2])
+
+    @property
+    def start(self):
+        """
+        (month, day)
+        """
+        return self._l2[self.DATA_PERIODS][5].split(",").map(int)
 
     @start.setter
     def start(self, value):
-        self._l2[self.fields_d['DATA_PERIODS']][5] = "%s/%s" % value
-
-    @property
-    def end(self):  # TODO: rename to end_day
-        """
-
-        Returns
-        -------
-        The end date of the EPW file (month, day)
-        """
-        return self._l2[self.fields_d['DATA_PERIODS']][6].split(",").map(int)
+        self._l2[self.DATA_PERIODS][5] = "%s/%s" % value
+
+    @property
+    def end(self):
+        """
+        (month, day)
+        """
+        return self._l2[self.DATA_PERIODS][6].split(",").map(int)
 
     @end.setter
     def end(self, value):
-        """
-        Set the new end date of the EPW file
-
-        Parameters
-        ----------
-        value: (int, int)
-            representing the end date (month, day)
-
-        Returns
-        -------
-
-        """
-        self._l2[self.fields_d['DATA_PERIODS']][6] = "%s/%s" % value
+        self._l2[self.DATA_PERIODS][6] = "%s/%s" % value
 
     @property
     def freq(self):
-        return {"1": "H"}[self._l2[self.fields_d['DATA_PERIODS']][2]]
-
-    def get_field(self, field):
-        """
-
-        Parameters
-        ----------
-        field: this field should be a key of the fields_d dictionary
-
-        Returns
-        -------
-        A list containing the parameters' value of the defined field in the header
-        """
-        return self._l2[self.fields_d[field]][1:]
-
-    def set_field(self, field, data_l=None, parameter_index=None, value=None):
-        """
-        This function sets the defined field of the header. Two choices :
-         - put in parameter the entire new list
-         - put the index and value of the parameter
-
-        Parameters
-        ----------
-        field: this field should be a key of the fields_d dictionary
-        data_l: list corresponding to the field. It has to fit the requirements
-        parameter_index: first parameter is 1
-        value: value of the parameter
-
-        Returns
-        -------
-
-        """
-        if field in self.fields_d.keys():
-            if data_l:
-                if data_l[0] != field.replace('_', ' '):
-                    data_l.insert(0, field.replace('_', ' '))
-                self._l2[self.fields_d[field]] = data_l
-            elif parameter_index:
-                if parameter_index == 0:
-                    raise ValueError('1 is the first index for parameters')
-                if value:
-                    try:
-                        self._l2[self.fields_d[field]][parameter_index] = value
-                    except IndexError:
-                        print('')
-
-                else:
-                    raise ValueError('If a parameter index is specified a value of the parameter is needed')
-            else:
-                raise ValueError('You have to specify a list of data or parameter index to set')
-        else:
-            raise KeyError('The mentioned field is not in header fields')
-
-    def clear_field(self, field):
-        """
-        Clear the list of the corresponding field
-
-        Parameters
-        ----------
-        field: this field should be a key of the fields_d dictionary
-
-        Returns
-        -------
-
-        """
-        if field in self.fields_d.keys():
-            self._l2[self.fields_d[field]] = [field.replace('_', ' ')]
-        else:
-            raise KeyError('The mentioned field is not in header fields')
-
+        return {"1": "H"}[self._l2[self.DATA_PERIODS][2]]
 
 
 class EPW:
-    """
-    EPW
-    ---
-
-    Manage EPW files through EPW objects
-    """
     epw_header_cls = EPWHeader
 
     @classmethod
-    def get_epw_or_path(cls, epw_or_path, encoding=None):
+    def get_epw_or_path(cls, epw_or_path, logger_name=None, encoding=None):
         if isinstance(epw_or_path, str):
-            return cls(epw_or_path, encoding=encoding)
+            return cls(epw_or_path, logger_name=logger_name, encoding=encoding)
         elif isinstance(epw_or_path, cls):
             return epw_or_path
         raise EPWError("'epw_or_path' must be an EPW or path.  Given object: '%s', type: '%s'." %
                        (epw_or_path, type(epw_or_path)))
 
-<<<<<<< HEAD
-    def __init__(self, path_or_buffer, encoding=None, start=None):
-        """
-        Initialize EPW objects
-
-        Parameters
-        ----------
-        path_or_buffer: :obj: `os.path`
-            path leading to the EPW file. It must end by .epw
-        encoding:
-        start:
-        """
-        self._encoding = CONF.encoding if encoding is None else encoding
-        buffer, path = get_string_buffer(path_or_buffer, "epw", self._encoding)
-
-        try:
-            self._df, self._header = parse_epw(buffer)
-        except Exception as e:
-            raise EPWError("Error while parsing epw. First check that given file exists"
-                           "(if not, given path will have been considered as an idf content.\n%s" % e)
-=======
     def __init__(self, path_or_buffer, logger_name=None, encoding=None, start=None):
         self._logger_name = logger_name
         self._encoding = encoding
@@ -292,7 +115,6 @@
                 self._df, self._header = parse_epw(f, logger_name=logger_name, encoding=encoding)
         else:
             self._df, self._header = parse_epw(path_or_buffer, logger_name=logger_name, encoding=encoding)
->>>>>>> 53648118
 
         self._start_dt = None if start is None else get_start_dt(start)
 
@@ -304,79 +126,30 @@
     def freq(self):
         return self._header.freq
 
-    def to_str(self, add_copyright=True):
+    def save_as(self, file_or_path, add_copyright=True):
+        is_path = isinstance(file_or_path, str)
+
         # header
-        _content = self._header.to_str(add_copyright=add_copyright)
+        content = self._header.to_str(add_copyright=add_copyright)
 
         # data
         _f = io.StringIO()
         self._df.reset_index().to_csv(_f, header=False, index=False)
-        _content += "\n" + _f.getvalue()
-
-        return _content
-
-    def save_as(self, file_or_path, add_copyright=True):
-        """
-        It enables to save an EPW file from EPW objects
-
-        Parameters
-        ----------
-        file_or_path: os.path
-            path of the EPW file. If it doesn't exist it would be created.
-        add_copyright: bool
-            option to add a copyright field. default value is True
-
-        Returns
-        -------
-
-        """
-        is_path = isinstance(file_or_path, str)
+        content += "\n" + _f.getvalue()
 
         # write to f
-<<<<<<< HEAD
-        f = (open(file_or_path, "w", encoding=self._encoding)
-=======
         f = (open(file_or_path, "w", encoding=CONF.encoding if self._encoding is None else self._encoding)
->>>>>>> 53648118
              if is_path else file_or_path)
-        f.write(self.to_str(add_copyright=add_copyright))
-
-        if is_path:
-            f.close()
+
+        f.write(content)
 
     def set_start(self, start):
-        """
-        Set the start day of the year for the EPW object. The end day would be defined automatically.
-        An epw has to be one year long.
-
-        Parameters
-        ----------
-        start: defines the start date. You can use a year date (int), a date (datetime.date),
-         or a datetime (datetime.datetime)
-
-        Returns
-        -------
-
-        """
         self._start_dt = get_start_dt(start)
 
     def df(self, start=None, datetime_index=None):
         """
-        This function is a way to access weather data so that you can work on it more easily
-
-        Parameters
-        ----------
-        start : optional
-            option to define the starting date of the dataframe. If None it would be the start day attribute of
-        datetime_index: str
-            hello guys
-
-        Returns
-        -------
-        :obj: `pandas.DataFrame()`
-            The dataframe representing the weather data of the EPW file
-        """
-        # Order: will impose a freq, should not be used with reference climate (where years may differ by month)
+        order: will impose a freq, should not be used with reference climate (where years may differ by month)
+        """
         # start_dt and datetime index
         if start is None:
             start_dt = self._start_dt
@@ -417,19 +190,7 @@
         assert_index_equal(value.columns, self._df.columns)
 
 
-def parse_epw(file_like, encoding=None):
-    """
-    Read and parse an EPW object as it was an EPW file
-
-    Parameters
-    ----------
-    file_like
-    encoding
-
-    Returns
-    -------
-    first return is a dataframe and second is a header object (dataframe, header)
-    """
+def parse_epw(file_like, encoding=None, logger_name=None):
     header_s = ""
 
     # header
@@ -446,4 +207,4 @@
     for c in df.columns[:5].tolist():
         del df[c]
 
-    return df, header
+    return df, header