--- conflicted
+++ resolved
@@ -1,6 +1,6 @@
 """
 IDD
-----
+---
 Manages the EPlus idd file.
 
 Definitions
@@ -22,15 +22,11 @@
 from oplus.configuration import CONF
 
 
-logger = logging.getLogger(__name__)
-
-
-<<<<<<< HEAD
 class IDDError(Exception):
     pass
-=======
+
+
 default_logger_name = __name__ if CONF.logger_name is None else CONF.logger_name
->>>>>>> 53648118
 
 
 def get_idd_path():
@@ -232,20 +228,21 @@
 
 class IDD:
     @classmethod
-    def get_idd(cls, idd_or_path, encoding=None):
+    def get_idd(cls, idd_or_path, logger_name=None, encoding=None):
         if idd_or_path is None:
             return cls()
         if isinstance(idd_or_path, str):
-            return cls(path=idd_or_path, encoding=encoding)
+            return cls(path=idd_or_path, logger_name=logger_name, encoding=encoding)
         elif isinstance(idd_or_path, cls):
             return idd_or_path
         raise IDDError("'idd_or_path' must be a path or an IDD. Given object: '%s', type: '%s'." %
                        (idd_or_path, type(idd_or_path)))
 
-    def __init__(self, path=None, encoding=None):
+    def __init__(self, path=None, logger_name=None, encoding=None):
         if (path is not None) and not os.path.exists(path):
             raise IDDError("No file at given path: '%s'." % path)
         self.path = get_idd_path() if path is None else path
+        self._logger_name = logger_name
         self._encoding = encoding
         # od: object descriptor, linkd: link descriptor
         self._ods_d = {}  # object descriptors {lower_object_descriptor_ref: od, ...}
@@ -266,6 +263,7 @@
         list of links: [(object_descriptor_ref, index), ...]
         """
         if not link_name in self._pointed_od_linkds_d:
+            logger = logging.getLogger(default_logger_name if self._logger_name is None else self._logger_name)
             logger.info("Idd useless ref -> '%s' ref is defined, but no object-list pointing (idd problem, "
                         "nothing to do)." % link_name)
             return []
@@ -281,6 +279,7 @@
         list of links: [(object_descriptor_ref, index), ...]
         """
         if not link_name in self._pointing_od_linkds_d:
+            logger = logging.getLogger(default_logger_name if self._logger_name is None else self._logger_name)
             logger.debug("No pointing links ('object-list') with name '%s'. This may be an idd bug, or a wrong "
                          "link_name may have been provided." % link_name)
             return []
