# Changelog

    M: major
    m: minor
    p: patch

## next
<<<<<<< HEAD
* p: add parametric simulation examples
=======
* p: documentation was enhanced
* p: extensible fields debug: cycle now starts at 1 and not 0 (print(record) displayed a cycle starting at 0, and using 
field name with cycle 0 returned a field before extensible cycle)
>>>>>>> df92b1ea

## 1.0.2
* p: improve printing when parsing output (every 30 seconds instead of 60, and was missing in the second loop)
* p: improve output parsing memory and time efficiency by storing data in lists instead of dicts

## 1.0.1
* p: use pandas.testing instead of deprecated pandas.util.testing

## 1.0.0
* p: debug problems with weather data string columns (present_weather_codes)
* p: support pandas 1.0

## 1.0.0.dev6
* p: add parametric simulation examples
* p: improved documentation
* p: added docstring to all public function/module/class

## 1.0.0.dev5
* p: project added to readthedocs

## 1.0.0.dev4
* M: changed name to opyplus, prepare to publish<|MERGE_RESOLUTION|>--- conflicted
+++ resolved
@@ -5,13 +5,10 @@
     p: patch
 
 ## next
-<<<<<<< HEAD
-* p: add parametric simulation examples
-=======
 * p: documentation was enhanced
 * p: extensible fields debug: cycle now starts at 1 and not 0 (print(record) displayed a cycle starting at 0, and using 
 field name with cycle 0 returned a field before extensible cycle)
->>>>>>> df92b1ea
+* p: add parametric simulation examples
 
 ## 1.0.2
 * p: improve printing when parsing output (every 30 seconds instead of 60, and was missing in the second loop)
