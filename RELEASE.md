--- conflicted
+++ resolved
@@ -5,16 +5,13 @@
     p: patch
 
 ## next
-<<<<<<< HEAD
 * p: from version 9.2, allow schedule type limit to be set at "On/Off"
-=======
 * p: preserve order of ``EnergyManagementSystem:ProgramCallingManager`` objects when saving
 ``Epm``.
 * p: handle 0-length records
 
 ## 1.4.1
 * p: simulation run if file path contains space now works
->>>>>>> a0d8661e
 
 ## 1.4.0
 * m: idd 22.1.0 was added
