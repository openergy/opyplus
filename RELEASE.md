# oplus

**M: major, m: minor, p: patch**

<<<<<<< HEAD
* m: table class can now be subclassed
* m: record may now implement init_instance class method
* m: table now has an idf property 

## 6.0.0.beta.1
* p: __getitem__ added to table

## 6.0.0.beta.0
=======
## 6.0.1.dev0
>>>>>>> 259a1fac
*tested on Windows 10*
* p: __getitem__ added to table
* M: new syntax (idf/table/queryset/record with select and one)
* m: pointing/pointed records managed
* p: operating system management has been structured
* p: logging is improved
* p: big source code files have been split
* p: __str__, __repr__ and .info has been improved / simplified
* M: unused custom exceptions have been removed

## 5.1.2
* p: tests are now properly organized

## 5.1.1
* p: Fixed bug on the caching system for IDF objects

## 5.1.0
* m: Caching is now managed automatically
* m: Added the under_construction mode to add several objects in a more efficient manner

## 5.0.0
* p: debug architecture linux for 8.5.0 EnergyPlus version 
(Output directory no longer exists)
* m: EIO logger name argument
* M: EPWHeader, removed: start day of week, get field, set field
* m: EPW logger name
* p: sort_df to account for pandas backward compatibilities
* p: debug double space in eplusout.err strings
* p: in parsing *.err file, debug the case when "\******* Beginnning" is never encountered
* m: Idd loggers
* m: MTD logger name
* m: OutputTable logger name
* p: simulation debug read_only epw files when copied
* p: linux compatibility for EnergyPlus 8.6.0
* M: pandas sort_index instead of deprecated sort
* m: report_key management in SummaryTable.get_table_df
* p: redirect stream debug
* p: run_subprocess encoding

## 4.6.0
* m: idf styles added
* m: epw header completed
* p: err debug
* m: simulation beat_freq implemented
* p: subprocess management enhanced

## 4.5.1
* **p conda-requirements.txt added, setup.py enhanced**

## 4.5.0
* **psimulation.py**:
    * debug: simulate failed to return Simulation object if simulation_name was not none. Corrected.
    * debug: osx summary table file name was wrong
* **m idf.py**: new filter condition added : 'in', debug of filter with no condition

## 4.4.3
* corrected PyPi hosting issues

## 4.4.2
* implemented continuous integration

## 4.4.1
* simulation debug: simulate failed to return Simulation object if simulation_name was not none. Corrected.

## 4.4.0
* simulation api changed
* summary table object implemented
* err object implemented
* can create idf and epw from path, content or buffer
* can copy idf

## 4.3.0
* new cache system
* new configuration system
* CONF functions changed<|MERGE_RESOLUTION|>--- conflicted
+++ resolved
@@ -2,18 +2,13 @@
 
 **M: major, m: minor, p: patch**
 
-<<<<<<< HEAD
+## 6.0.1.dev1
 * m: table class can now be subclassed
 * m: record may now implement init_instance class method
 * m: table now has an idf property 
 
-## 6.0.0.beta.1
-* p: __getitem__ added to table
 
-## 6.0.0.beta.0
-=======
 ## 6.0.1.dev0
->>>>>>> 259a1fac
 *tested on Windows 10*
 * p: __getitem__ added to table
 * M: new syntax (idf/table/queryset/record with select and one)
