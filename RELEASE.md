--- conflicted
+++ resolved
@@ -4,9 +4,5 @@
     m: minor
     p: patch
 
-<<<<<<< HEAD
-## 1.0.0.dev0
-=======
 ## 1.0.0.dev3
->>>>>>> 72868954
 * M: changed name to opyplus, prepare to publish