--- conflicted
+++ resolved
@@ -2,12 +2,6 @@
 
 **M: major, m: minor, p: patch**
 
-<<<<<<< HEAD
-### 5.1.3
-* p: 5.1.2 was no properly created
-
-=======
->>>>>>> 96575de2
 ### 5.1.2
 * p: tests are now properly organized
 
