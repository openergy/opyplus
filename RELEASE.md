--- conflicted
+++ resolved
@@ -2,13 +2,11 @@
 
 **M: major, m: minor, p: patch**
 
-<<<<<<< HEAD
 ## next
 * M: oplus records now have ids, not pks
-=======
+
 ## 7.0.1.dev4.6.0
 * m: added print function to simulation.get_out_eso
->>>>>>> 8d574366
 
 ## 7.0.1.dev4.5.1
 * p : fix bug parse idd < 8.2.0
