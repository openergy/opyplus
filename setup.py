from setuptools import setup

import sys
import os
<<<<<<< HEAD
=======
import subprocess
>>>>>>> 32636492

with open(os.path.join(os.path.dirname(__file__), "oplus", "version.txt")) as f:
    version = f.read().strip()


if sys.argv[-3] == 'tag':
    user = sys.argv[-2]
    pwd = sys.argv[-1]
    print(version)
<<<<<<< HEAD
    os.system('git tag -a %s -m "version %s" ' % (version, version))
=======
    output = subprocess.Popen('git tag -a %s -m "version %s" ' % (version, version), shell=True, stderr=subprocess.PIPE)
>>>>>>> 32636492
    os.system('git tag -d $(git tag --list "jenkins*")')
    #    os.system('git commit -m "version updated via setup.py tag"')
    err = output.communicate()[1]
    if err != b'':
        raise ValueError('"git tag" failed, the tag might already exist')
    os.system('git push https://%s:%s@github.com/Openergy/oplus.git --tags' % (user, pwd))
    sys.exit()

setup(
    name='oplus',

    version=version,

    packages=['oplus'],

    author="Geoffroy d'Estaintot",

    author_email="geoffroy.destaintot@openergy.fr",

    long_description=open('README.md').read(),

    install_requires=[
        'pandas',
        'plotly'
        ],

    url='https://github.com/Openergy/oplus',

    classifiers=[
        "Programming Language :: Python",
        "Development Status :: 5 - Production/Stable",
        "Natural Language :: French",
        "Operating System :: POSIX :: Linux",
        "Programming Language :: Python :: 3.4",
    ],

    keywords=['data', 'simulation'],

    package_data={'oplus': ['*.txt']},

    include_package_data=True
)<|MERGE_RESOLUTION|>--- conflicted
+++ resolved
@@ -2,10 +2,7 @@
 
 import sys
 import os
-<<<<<<< HEAD
-=======
 import subprocess
->>>>>>> 32636492
 
 with open(os.path.join(os.path.dirname(__file__), "oplus", "version.txt")) as f:
     version = f.read().strip()
@@ -15,11 +12,7 @@
     user = sys.argv[-2]
     pwd = sys.argv[-1]
     print(version)
-<<<<<<< HEAD
-    os.system('git tag -a %s -m "version %s" ' % (version, version))
-=======
     output = subprocess.Popen('git tag -a %s -m "version %s" ' % (version, version), shell=True, stderr=subprocess.PIPE)
->>>>>>> 32636492
     os.system('git tag -d $(git tag --list "jenkins*")')
     #    os.system('git commit -m "version updated via setup.py tag"')
     err = output.communicate()[1]
