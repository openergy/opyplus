from setuptools import setup, find_packages

<<<<<<< HEAD
import sys
import os
from oplus.version import version
=======
import sys, os
from oplus.version import version as __version__
>>>>>>> e830fe94


if sys.argv[-3] == 'tag':
    user = sys.argv[-2]
    pwd = sys.argv[-1]
<<<<<<< HEAD
    print(version)
    os.system('git tag -a %s -m "version %s" ' % (version, version))
=======
    print(__version__)
    os.system('git tag -a %s -m "version %s" ' % (__version__, __version__))
>>>>>>> e830fe94
    #    os.system('git commit -m "version updated via setup.py tag"')
    os.system('git push https://%s:%s@github.com/Openergy/oplus.git --tags' % (user, pwd))
    sys.exit()

setup(
    name='Openergy oplus',

    version=version,

    packages=['oplus'],

    author="Geoffroy d'Estaintot",

    author_email="geoffroy.destaintot@openergy.fr",

    long_description=open('README.md').read(),

    install_requires=[
        'pandas'
        ],

    url='https://github.com/Openergy/oplus',

    classifiers=[
        "Programming Language :: Python",
        "Development Status :: 5 - Production/Stable",
        "Intended Audience :: Research & Development",
        "Natural Language :: French",
        "Operating System :: POSIX :: Linux",
        "Programming Language :: Python :: 3.4",
        "Topic :: Scientific/Engineering :: Data processing",
    ]
)<|MERGE_RESOLUTION|>--- conflicted
+++ resolved
@@ -1,25 +1,15 @@
 from setuptools import setup, find_packages
 
-<<<<<<< HEAD
 import sys
 import os
-from oplus.version import version
-=======
-import sys, os
-from oplus.version import version as __version__
->>>>>>> e830fe94
+
 
 
 if sys.argv[-3] == 'tag':
     user = sys.argv[-2]
     pwd = sys.argv[-1]
-<<<<<<< HEAD
     print(version)
     os.system('git tag -a %s -m "version %s" ' % (version, version))
-=======
-    print(__version__)
-    os.system('git tag -a %s -m "version %s" ' % (__version__, __version__))
->>>>>>> e830fe94
     #    os.system('git commit -m "version updated via setup.py tag"')
     os.system('git push https://%s:%s@github.com/Openergy/oplus.git --tags' % (user, pwd))
     sys.exit()
