from setuptools import setup, find_packages
from pkg_resources import parse_requirements
import os
<<<<<<< HEAD
=======
import sys
import subprocess
>>>>>>> 0cb3c096


with open(os.path.join("oplus", "version.py")) as f:
    version = f.read().split("=")[1].strip().strip("'").strip('"')


<<<<<<< HEAD
def _get_req_list(file_name):
    with open(file_name) as f:
        return [str(r) for r in parse_requirements(f.read())]

=======
if sys.argv[-3] == 'tag':
    user = sys.argv[-2]
    pwd = sys.argv[-1]
    output = subprocess.Popen('git tag -a %s -m "version %s" ' % (__version__, __version__), shell=True, stderr=subprocess.PIPE)
    os.system('git tag -d $(git tag --list "jenkins*")')
    #    os.system('git commit -m "version updated via setup.py tag"')
    err = output.communicate()[1]
    if err != b'':
        raise ValueError('"git tag" failed, the tag might already exist')
    os.system('git push https://%s:%s@github.com/Openergy/oplus.git --tags' % (user, pwd))
    sys.exit()
>>>>>>> 0cb3c096


setup(
    name='oplus',

    version=version,

    packages=find_packages(),

    author="Geoffroy d'Estaintot",

    author_email="geoffroy.destaintot@openergy.fr",

    description="A python package for working with Energy Plus",

    long_description=open('README.md').read(),  # long_description,

    install_requires=_get_req_list("requirements-conda.txt") + _get_req_list("requirements-pip.txt"),

    url='https://github.com/Openergy/oplus',

    classifiers=[
        "Programming Language :: Python",
        "Development Status :: 5 - Production/Stable",
        "Natural Language :: French",
        "Operating System :: POSIX :: Linux",
        "Programming Language :: Python :: 3.4",
    ],

    keywords=['data', 'simulation'],

    package_data={'oplus': ['*.txt']},

<<<<<<< HEAD
    include_package_data=True
=======
>>>>>>> 0cb3c096
)<|MERGE_RESOLUTION|>--- conflicted
+++ resolved
@@ -1,23 +1,12 @@
-from setuptools import setup, find_packages
-from pkg_resources import parse_requirements
 import os
-<<<<<<< HEAD
-=======
 import sys
 import subprocess
->>>>>>> 0cb3c096
+
+from setuptools import setup
+
+from version import __version__
 
 
-with open(os.path.join("oplus", "version.py")) as f:
-    version = f.read().split("=")[1].strip().strip("'").strip('"')
-
-
-<<<<<<< HEAD
-def _get_req_list(file_name):
-    with open(file_name) as f:
-        return [str(r) for r in parse_requirements(f.read())]
-
-=======
 if sys.argv[-3] == 'tag':
     user = sys.argv[-2]
     pwd = sys.argv[-1]
@@ -29,42 +18,35 @@
         raise ValueError('"git tag" failed, the tag might already exist')
     os.system('git push https://%s:%s@github.com/Openergy/oplus.git --tags' % (user, pwd))
     sys.exit()
->>>>>>> 0cb3c096
 
 
 setup(
-    name='oplus',
+    name='Optimized cython functions',
 
-    version=version,
+    version=__version__,
 
-    packages=find_packages(),
+    packages=['oplus'],
 
     author="Geoffroy d'Estaintot",
 
     author_email="geoffroy.destaintot@openergy.fr",
 
-    description="A python package for working with Energy Plus",
+    long_description=open('README.md').read(),
 
-    long_description=open('README.md').read(),  # long_description,
-
-    install_requires=_get_req_list("requirements-conda.txt") + _get_req_list("requirements-pip.txt"),
+    install_requires=[
+        'pandas'
+        ],
 
     url='https://github.com/Openergy/oplus',
 
     classifiers=[
         "Programming Language :: Python",
         "Development Status :: 5 - Production/Stable",
+        "Intended Audience :: Research & Development",
         "Natural Language :: French",
         "Operating System :: POSIX :: Linux",
         "Programming Language :: Python :: 3.4",
-    ],
+        "Topic :: Scientific/Engineering :: Data processing",
+    ]
 
-    keywords=['data', 'simulation'],
-
-    package_data={'oplus': ['*.txt']},
-
-<<<<<<< HEAD
-    include_package_data=True
-=======
->>>>>>> 0cb3c096
 )